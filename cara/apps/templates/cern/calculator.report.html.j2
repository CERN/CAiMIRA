--- conflicted
+++ resolved
@@ -75,7 +75,6 @@
               {{ long_range_report_message }}
         </div>
       {% endif %}
-<<<<<<< HEAD
       {% if form.short_range_option == "short_range_yes" %} 
         <br>
         {% set report_message =  "In this scenario, assuming <b>short-range interactions</b> occur, the <b>probability of one exposed occupant getting infected can go as high as " + prob_inf | non_zero_percentage + "</b>." %}
@@ -95,35 +94,12 @@
                 {{ report_message }}
           </div>
         {% endif %}
-=======
-
-    {% if (prob_inf > 2) %}
-      <br>
-      {% if cern_level == "green-1" %}  
-        <div class="alert alert-dark mb-0" role="alert" style="height:fit-content">
-          Note: the current CERN COVID Scale is <b>Green – 1</b>. The public health and safety restrictions are reduced to a mininum. Align your risk assessment with the guidance and instructions provided by the HSE Unit.
-        </div>
-      {% elif cern_level == "yellow-2" %}
-        <div class="alert alert-dark mb-0" role="alert" style="height:fit-content">
-          Note: the current CERN COVID Scale is <b>Yellow - 2</b>. There is a reduced risk that asymptomatic or pre-symptomatic infected individuals circulate within the CERN site. There may be around <b>6'500 daily on-site accesses</b> during this stage. See with your supervisor, DSO/LEXGLIMOS and space manager if this scenario is acceptable and if any additional measures can be applied (ALARA).
-        </div>
-      {% elif cern_level == "orange-3" %}
-        <div class="alert alert-dark mb-0" role="alert" style="height:fit-content">
-          Warning: the current CERN COVID Scale is <b>Orange - 3</b>. There is a medium risk that asymptomatic or pre-symptomatic infected individuals circulate within the CERN site. There may be around <b>5'000 daily on-site accesses</b> during this stage. See with your supervisor, DSO/LEXGLIMOS and space manager if this scenario is acceptable and if any additional measures can be applied (ALARA).
-        </div>
-      {% elif cern_level == "red-4" %}
-        <div class="alert alert-dark mb-0" role="alert" style="height:fit-content">
-          Warning: the current CERN COVID Scale is <b>Red - 4</b>. There is a strong risk that asymptomatic or pre-symptomatic infected individuals circulate within the CERN site. There may be around <b>4'000 daily on-site accesses</b> during this stage. Please reduce the value below the threshold of 2%. See with your supervisor, DSO/LEXGLIMOS and space manager if this scenario is acceptable and if any additional measures are required.
-        </div>
-      {% else %}
-        <p><b>Note:</b> The CERN COVID Level is not specified.</p>
->>>>>>> b3a02e9c
       {% endif %}
       {% if (prob_inf > 2) %}
         <br>
         {% if cern_level == "green-1" %}  
           <div class="alert alert-dark mb-0" role="alert" style="height:fit-content">
-            <b>Note:</b> the current CERN COVID Scale is <b>Green – 1</b>. The risk of circulation of asymptomatic or pre-symptomatic infected individuals within the CERN site is considered negligible. There may be more than <b>8'000 daily on-site accesses</b>. Align your risk assessment with the guidance and instructions provided by the HSE Unit.
+            <b>Note:</b> the current CERN COVID Scale is <b>Green – 1</b>. The public health and safety restrictions are reduced to a mininum. Align your risk assessment with the guidance and instructions provided by the HSE Unit.
           </div>
         {% elif cern_level == "yellow-2" %}
           <div class="alert alert-dark mb-0" role="alert" style="height:fit-content">
