--- conflicted
+++ resolved
@@ -10,14 +10,9 @@
 Out of the main modes of viral transmission, the airborne route of SARS-CoV-2 seems to have a significant importance to the spread of COVID-19 infections world-wide, hence proper guidance to building engineers or facility managers, on how to prevent on-site transmission, is essential.<br>
 For information on the Airborne Transmission of SARS-CoV-2, feel free to check out the special issue on the Interface Focus journal from Royal Society publishing:  <a href=https://royalsocietypublishing.org/toc/rsfs/2022/12/2>Interface Focus: Volume 12, Issue 2</a>   and an CERN HSE Seminar: <a href=https://cds.cern.ch/record/2743403>https://cds.cern.ch/record/2743403</a>.<br>
 <br><br>
-<<<<<<< HEAD
 <h1 class="paragraph-title">What is CAiMIRA?</h1><br>
-CAiMIRA stands for CERN Airborne Model for Indoor Risk Assessment and was developed in the spring of 2020 to better understand and quantify the risk of long-range airborne spread of SARS-CoV-2 virus in workplaces. CAiMIRA comes with different applications that allow more or less flexibility in the input parameters:
-=======
-<h1 class="paragraph-title">What is CARA?</h1><br>
-CARA stands for COVID Airborne Risk Assessment and was developed in the spring of 2020 to better understand and quantify the risk of long-range airborne spread of SARS-CoV-2 virus in workplaces. 
-Since then, the model has evolved and now is capable of simulating the short-range component. CARA comes with different applications that allow more or less flexibility in the input parameters:
->>>>>>> ebb6b472
+CAiMIRA stands for CERN Airborne Model for Indoor Risk Assessment and was developed in the spring of 2020 to better understand and quantify the risk of long-range airborne spread of SARS-CoV-2 virus in workplaces. 
+Since then, the model has evolved and now is capable of simulating the short-range component. CAiMIRA comes with different applications that allow more or less flexibility in the input parameters:
 <ul>
 	<li><a href='{{ calculator_prefix }}'>CAiMIRA calculator app</a></li>
 	<li><a href='/expert-app'>CAiMIRA expert app</a></li>
