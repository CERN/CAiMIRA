--- conflicted
+++ resolved
@@ -351,33 +351,19 @@
         return self.widget
 
 
-<<<<<<< HEAD
-baseline_model = models.Model(
-    room=models.Room(volume=75),
-    ventilation=models.WindowOpening(
-        active=models.PeriodicInterval(period=120, duration=120),
-        inside_temp=models.PiecewiseConstant((0,24),(293.15,)),
-        outside_temp=models.PiecewiseConstant((0,24),(283.15,)),
-        cd_b=0.6, window_height=1.6, opening_length=0.6,
-    ),
-    infected=models.InfectedPerson(
-        virus=models.Virus.types['SARS_CoV_2'],
-        presence=models.SpecificInterval(((8, 12), (13, 17))),
-        mask=models.Mask.types['No mask'],
-=======
 baseline_model = models.ExposureModel(
     concentration_model=models.ConcentrationModel(
         room=models.Room(volume=75),
         ventilation=models.WindowOpening(
             active=models.PeriodicInterval(period=120, duration=120),
-            inside_temp=models.PiecewiseConstant((0,24),(293,)),
-            outside_temp=models.PiecewiseConstant((0,24),(283,)),
+            inside_temp=models.PiecewiseConstant((0,24),(293.15,)),
+            outside_temp=models.PiecewiseConstant((0,24),(283.15,)),
             cd_b=0.6, window_height=1.6, opening_length=0.6,
         ),
         infected=models.InfectedPopulation(
             number=1,
             virus=models.Virus.types['SARS_CoV_2'],
-            presence=models.SpecificInterval(((0, 4), (5, 8))),
+            presence=models.SpecificInterval(((8, 12), (13, 17))),
             mask=models.Mask.types['No mask'],
             activity=models.Activity.types['Light exercise'],
             expiration=models.Expiration.types['Unmodulated Vocalization'],
@@ -385,8 +371,7 @@
     ),
     exposed=models.Population(
         number=10,
-        presence=models.SpecificInterval(((0, 4), (5, 8))),
->>>>>>> 8de32544
+        presence=models.SpecificInterval(((8, 12), (13, 17))),
         activity=models.Activity.types['Light exercise'],
         mask=models.Mask.types['No mask'],
     ),
