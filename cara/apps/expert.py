import dataclasses
import typing
import uuid

import ipympl.backend_nbagg
import ipywidgets as widgets
import matplotlib
import matplotlib.figure
import numpy as np
import mplcursors
from matplotlib import pyplot as plt
from cara import data, models, state    
import matplotlib.lines as mlines
import matplotlib.patches as patches

def collapsible(widgets_to_collapse: typing.List, title: str, start_collapsed=False):
    collapsed = widgets.Accordion([widgets.VBox(widgets_to_collapse)])
    collapsed.set_title(0, title)
    if start_collapsed:
        collapsed.selected_index = None
    return collapsed


def widget_group(label_widget_pairs):
    labels, widgets_ = zip(*label_widget_pairs)
    labels_w = widgets.VBox(labels)
    widgets_w = widgets.VBox(widgets_)
    return widgets.VBox([widgets.HBox([labels_w, widgets_w])])


WidgetPairType = typing.Tuple[widgets.Widget, widgets.Widget]


class WidgetGroup:
    def __init__(self, label_widget_pairs: typing.Iterable[WidgetPairType]):
        self.labels: typing.List[widgets.Widget] = []
        self.widgets: typing.List[widgets.Widget] = []
        self.add_pairs(label_widget_pairs)

    def set_visible(self, visible: bool):
        for widget in (self.labels + self.widgets):
            if visible:
                widget.layout.visible = True
                widget.layout.display = 'flex'
            else:
                widget.layout.visible = False
                widget.layout.display = 'none'

    def pairs(self) -> typing.Iterable[WidgetPairType]:
        return zip(*[self.labels, self.widgets])

    def add_pairs(self, label_widget_pairs: typing.Iterable[WidgetPairType]):
        labels, widgets_ = zip(*label_widget_pairs)
        self.labels.extend(labels)
        self.widgets.extend(widgets_)

    def build(self):
        labels_w = widgets.VBox(self.labels)
        widgets_w = widgets.VBox(self.widgets)
        return widgets.VBox(
            [
                widgets.HBox(
                    [labels_w, widgets_w], layout=widgets.Layout(justify_content='space-between')
                ),
            ],
        )


#: A scenario is a name and a (mutable) model.
ScenarioType = typing.Tuple[str, state.DataclassState]


class View:
    """
    A thing which exposes a ``.widget`` attribute which is a view on some
    data. This view is essentially a complex combination of widgets, along with
    some event handling capabilities, which may or may not be sent back up to
    the underlying controller.

    We strive hard to keep "Model" data out of the View (and try to avoid
    storing it at all on the View itself), instead relying on being able
    to notify, and receive notifications, of important events from the Controller.

    """
    pass


class Controller:
    """
    The singleton thing which is the top-level Application.

    It is responsible for owning the Model data and the Views, and
    orchestrating event messages to each if the Model/View change.

    """
    pass


def ipympl_canvas(figure):
    matplotlib.interactive(False)
    ipympl.backend_nbagg.new_figure_manager_given_figure(hash(uuid.uuid1()), figure)
    figure.canvas.toolbar_visible = True
    figure.canvas.toolbar.collapsed = True
    figure.canvas.footer_visible = False
    figure.canvas.header_visible = False
    return figure.canvas


class ExposureModelResult(View):
    def __init__(self):
        self.figure = matplotlib.figure.Figure(figsize=(9, 6))
        ipympl_canvas(self.figure)
        self.html_output = widgets.HTML()
        self.ax = self.figure.add_subplot(1, 1, 1)
        self.ax2 = self.ax.twinx()
        self.concentration_line = None
        self.concentration_area = None
        self.cumulative_line = None

    @property
    def widget(self):
        return widgets.VBox([
            self.html_output,
            self.figure.canvas,
        ])

    def initialize_axes(self) -> matplotlib.figure.Axes:
        ax = self.figure.add_subplot(1, 1, 1)
        ax.spines['right'].set_visible(False)
        ax.spines['top'].set_visible(False)
        ax.set_xlabel('Time (hours)')
        ax.set_ylabel('Concentration ($virions/m^{3}$)')
        ax.set_title('Concentration of virions')
        return ax

    def update(self, model: models.ExposureModel):
        self.update_plot(model)
        self.update_textual_result(model)

    def update_plot(self, model: models.ExposureModel):
        resolution = 600
        ts = np.linspace(sorted(model.concentration_model.infected.presence.transition_times())[0],
                         sorted(model.concentration_model.infected.presence.transition_times())[-1], resolution)
        concentration = [model.concentration(t) for t in ts]
        
        cumulative_doses = np.cumsum([
            np.array(model.deposited_exposure_between_bounds(float(time1), float(time2))).mean()
            for time1, time2 in zip(ts[:-1], ts[1:])
        ])

        if self.concentration_line is None:
            [self.concentration_line] = self.ax.plot(ts, concentration, color='#3530fe', label='Concentration')
            ax = self.ax

            #ax.text(0.5, 0.9, 'Without masks & window open', transform=ax.transAxes, ha='center')

            ax.spines['right'].set_visible(False)
            ax.spines['top'].set_visible(False)

            ax.set_xlabel('Time (hours)')
            ax.set_ylabel('Mean concentration ($virions/m^{3}$)')
            ax.set_title('Concentration of virions \nand Cumulative dose')

            #cursor = SnaptoCursor(self.ax, ts, concentration)

        else:
            self.ax.ignore_existing_data_limits = False
            self.concentration_line.set_data(ts, concentration)
            mplcursors.cursor(self.ax, hover=True)
        
        if self.concentration_area is None:
            self.concentration_area = self.ax.fill_between(x = ts, y1=0, y2=concentration, color="#96cbff", label="Exposed person presence",
                where = ((model.exposed.presence.present_times[0][0] < ts) & (ts < model.exposed.presence.present_times[0][1]) | 
                    (model.exposed.presence.present_times[1][0] < ts) & (ts < model.exposed.presence.present_times[1][1])))

        else:
            self.concentration_area.remove()         
            self.concentration_area = self.ax.fill_between(x = ts, y1=0, y2=concentration, color="#96cbff", label="Exposed person presence",
                where = ((model.exposed.presence.present_times[0][0] < ts) & (ts < model.exposed.presence.present_times[0][1]) | 
                    (model.exposed.presence.present_times[1][0] < ts) & (ts < model.exposed.presence.present_times[1][1])))

        if self.cumulative_line is None:
            [self.cumulative_line] = self.ax2.plot(ts[:-1], cumulative_doses, color='#0000c8', label='Cumulative dose', linestyle='dotted')

            ax2 = self.ax2 
            ax2.spines['left'].set_visible(False)
            ax2.spines['top'].set_visible(False)

            ax2.set_ylabel('Mean cumulative dose (infectious virus)')
            ax2.spines['right'].set_linestyle((0,(1,4)))
            
        else:
            self.ax2.ignore_existing_data_limits = False
            self.cumulative_line.set_data(ts[:-1], cumulative_doses)

        # Update the top limit based on the concentration if it exceeds 5
        # (rare but possible).
        concentration_top = max([1e-5, max(concentration)])
        self.ax.set_ylim(bottom=0., top=concentration_top)
        cumulative_top = max([1e-5, max(cumulative_doses)])
        self.ax2.set_ylim(bottom=0., top=cumulative_top)

        self.ax.set_xlim(left = min(min(model.concentration_model.infected.presence.present_times[0]), min(model.exposed.presence.present_times[0])), right = max(max(model.concentration_model.infected.presence.present_times[1]), max(model.exposed.presence.present_times[1])))
   
        figure_legends = [mlines.Line2D([], [], color='#3530fe', markersize=15, label='Mean concentration'),
                   mlines.Line2D([], [], color='#0000c8', markersize=15, ls="dotted", label='Cumulative dose'),
                   patches.Patch(edgecolor="#96cbff", facecolor='#96cbff', label='Presence of exposed person(s)')]
        self.figure.legend(handles=figure_legends)

        self.figure.canvas.draw()

    def update_textual_result(self, model: models.ExposureModel):
        lines = []
        P = np.array(model.infection_probability()).mean()
        lines.append(f'Emission rate (virus/hr): {np.round(model.concentration_model.infected.emission_rate_when_present(),0)}')
        lines.append(f'Probability of infection: {np.round(P, 0)}%')

        lines.append(f'Number of exposed: {model.exposed.number}')

        new_cases = np.round(np.array(model.expected_new_cases()).mean(), 1)
        lines.append(f'Number of expected new cases: {new_cases}')

        R0 = np.round(np.array(model.reproduction_number()).mean(), 1)
        lines.append(f'Reproduction number (R0): {R0}')

        self.html_output.value = '<br>\n'.join(lines)    


class ExposureComparissonResult(View):
    def __init__(self):
        self.figure = matplotlib.figure.Figure(figsize=(9, 6))
        ipympl_canvas(self.figure)
        self.html_output = widgets.HTML()
        self.ax = self.figure.add_subplot(1, 1, 1)
        self.ax2 = self.ax.twinx()
        self.concentration_line = None
        self.cumulative_line = None

    @property
    def widget(self):
        # Workaround to a bug with ipymlp, which doesn't work well with tabs
        # unless the widget is wrapped in a container (it is seen on all tabs otherwise!).
        return widgets.HBox([self.figure.canvas])

    def scenarios_updated(self, scenarios: typing.Sequence[ScenarioType], _):
        updated_labels, updated_models = zip(*scenarios)
        exp_models = tuple(
            model.dcs_instance() for model in updated_models
        )
        self.update_plot(exp_models, updated_labels)

    def update_plot(self, exp_models: typing.Tuple[models.ExposureModel, ...], labels: typing.Tuple[str, ...]):
        self.ax.lines.clear()
        self.ax2.lines.clear()
        start, finish = models_start_end(exp_models)
        colors=['blue', 'red', 'orange', 'yellow', 'pink', 'purple', 'green', 'brown', 'black' ]
        ts = np.linspace(start, finish, num=250)
        concentrations = [[conc_model.concentration_model.concentration(t) for t in ts] for conc_model in exp_models]
        for label, concentration, color in zip(labels, concentrations, colors):
            self.ax.plot(ts, concentration, label=label, color=color)
            
        cumulative_doses = [np.cumsum([
            np.array(conc_model.deposited_exposure_between_bounds(float(time1), float(time2))).mean()
            for time1, time2 in zip(ts[:-1], ts[1:])
        ]) for conc_model in exp_models]
        
        for label, cumulative_dose, color in zip(labels, cumulative_doses, colors):
            self.ax2.plot(ts[:-1], cumulative_dose, label=label, color=color, linestyle="dotted")

        if self.concentration_line is None:
            [self.concentration_line] = self.ax.plot(ts, concentration, '#3530fe', label='Concentration')

            ax = self.ax


            ax.spines['right'].set_visible(False)
            ax.spines['top'].set_visible(False)

            ax.set_xlabel('Time (hours)')
            ax.set_ylabel('Mean concentration ($virions/m^{3}$)')
            ax.set_title('Concentration of virions \nand Cumulative dose')

        else:
            self.ax.ignore_existing_data_limits = True
            self.concentration_line.set_data(ts, concentration)

        if self.cumulative_line is None:
            [self.cumulative_line] = self.ax2.plot(ts[:-1], cumulative_dose, '#1ffd01', label='Cumulative dose', linestyle='dotted')
            ax2 = self.ax2 

            ax2.spines['left'].set_visible(False)
            ax2.spines['top'].set_visible(False)

            ax2.set_ylabel('Mean cumulative dose (infectious virus)')
            ax2.spines['right'].set_linestyle((0,(1,4)))
            self.cumulative_line.set_linestyle((0,(1,4)))
            
        else:
            self.ax2.ignore_existing_data_limits = True
            self.cumulative_line.set_data(ts[:-1], cumulative_dose)
            
        # Update the top limit based on the concentration if it exceeds 5
        # (rare but possible).

        concentration_top = max([max(concentration) for concentration in concentrations])
        self.ax.set_ylim(bottom=0., top=concentration_top)
        cumulative_top = max([max(cumulative_dose) for cumulative_dose in cumulative_doses])
        self.ax2.set_ylim(bottom=0., top=cumulative_top)

        figure_legends = [mlines.Line2D([], [], color='#3530fe', markersize=15, label='Mean concentration'),
                   mlines.Line2D([], [], color='#0000c8', markersize=15, ls="dotted", label='Cumulative dose')]
        self.figure.legend(handles=figure_legends)

        self.figure.canvas.draw()


class ModelWidgets(View):
    def __init__(self, model_state: state.DataclassState):
        #: The widgets that this view produces (inputs and outputs together)
        self.widget = widgets.VBox([])
        self.construct_widgets(model_state)

    def construct_widgets(self, model_state: state.DataclassState):
        # Build the input widgets.
        self._build_widget(model_state)

    def _build_widget(self, node):
        self.widget.children += (self._build_room(node.concentration_model.room),)
        self.widget.children += (self._build_ventilation(node.concentration_model.ventilation),)
        self.widget.children += (self._build_infected(node.concentration_model.infected, node.concentration_model.ventilation),)
        self.widget.children += (self._build_exposed(node),)
        self.widget.children += (self._build_infectivity(node.concentration_model.infected),)

    def _build_exposed(self, node):
        return collapsible([widgets.VBox([
            self._build_exposed_number(node.exposed),
            self._build_mask(node.exposed.mask),
            self._build_activity(node.exposed.activity),
            self._build_exposed_presence(node.exposed.presence)
        ])], title="Exposed")

    def _build_infected(self, node, ventilation_node):
        return collapsible([widgets.VBox([
            self._build_infected_number(node),
            self._build_mask(node.mask),
            self._build_activity(node.activity),
            self._build_expiration(node.expiration),
            self._build_viral_load(node.virus),
            self._build_infected_presence(node.presence, ventilation_node.active)
        ])], title="Infected")

<<<<<<< HEAD
    def _build_room_volume(self, node):
        room_volume = widgets.IntText(value=node.volume, min=10, max=500
        , step=5)
=======
    def _build_room(self, node):
        room_volume = widgets.IntSlider(value=node.volume, min=10, max=150)
        inside_temp = widgets.IntSlider(value=node.inside_temp.values[0]-273.15, min=15., max=25.)
>>>>>>> 58811914

        def on_volume_change(change):
            node.volume = change['new']

        def on_insidetemp_change(change):
            node.inside_temp.values = (change['new']+273.15,)

        # TODO: Link the state back to the widget, not just the other way around.
<<<<<<< HEAD
        room_volume.observe(on_value_change, names=['value'])
    
        return widgets.HBox([widgets.Label('Room volume (m³)'), room_volume], layout=widgets.Layout(justify_content='space-between'))


    def _build_room_area(self, node):
        room_surface = widgets.IntText(value=25, min=1, max=200, step=10)
        room_ceiling_height = widgets.IntText(value=3, min=1, max=20, step=1)
        displayed_volume=widgets.Label('1')

        def room_surface_change(change):
            node.volume = change['new']*room_ceiling_height.value 
            displayed_volume.value=str(node.volume)

        def room_ceiling_height_change(change):
            node.volume = change['new']*room_surface.value 
            displayed_volume.value=str(node.volume)

        room_surface.observe(room_surface_change, names=['value'])
        room_ceiling_height.observe(room_ceiling_height_change, names=['value'])        

        return widgets.VBox([widgets.HBox([widgets.Label('Room surface area (m²) '), room_surface]
        , layout=widgets.Layout(justify_content='space-between', width='100%'))
        , widgets.HBox([widgets.Label('Room ceiling height (m)'), room_ceiling_height]
        , layout=widgets.Layout(justify_content='space-between', width='100%'))
        , widgets.HBox([widgets.Label('Total volume :'), displayed_volume, widgets.Label('m³')])])

    def _build_room(self,node):
        room_number = widgets.Text(value='', placeholder='653/R-004', disabled=False) #not linked to volume yet
        room_widgets={
            'Volume': self._build_room_volume(node),
            'Room area and height': self._build_room_area(node)
        }

        for name, widget in room_widgets.items():
            widget.layout.visible = False
            widget.layout.display = 'none'

        room_w = widgets.RadioButtons(
            options= list(zip(['Volume', 'Room area and height'], room_widgets.keys())),
            button_style='info',
            layout=widgets.Layout(height='auto', width='auto'),
        )

        def toggle_room(value):
            for name, widget in room_widgets.items():
                widget.layout.visible = False
                widget.layout.display = 'none'

            widget = room_widgets[value]
            widget.layout.visible = True
            widget.layout.display = 'flex'

        room_w.observe(lambda event: toggle_room(event['new']), 'value')
        toggle_room(room_w.value)

        humidity = widgets.FloatSlider(value = node.humidity, min=0, max=1, step=0.01)

        def humidity_change(change):
            node.humidity = change['new']

        humidity.observe(humidity_change, names=['value'])

        widget = collapsible(
            [ widgets.VBox([
                widgets.HBox([
                    widgets.Label('Room number '), room_number]
                    , layout=widgets.Layout(width='100%', justify_content='space-between'))
            , room_w, widgets.VBox(list(room_widgets.values()))
            , widgets.HBox([widgets.Label('Indoor relative humidity '),humidity]
            , layout=widgets.Layout(width='100%', justify_content='space-between'))
            ])]
            , title="Specification of workspace"
=======
        room_volume.observe(on_volume_change, names=['value'])
        inside_temp.observe(on_insidetemp_change, names=['value'])
        
        def on_state_change():
            room_volume.value = node.volume
            inside_temp.value = node.inside_temp
            
        node.dcs_observe(on_state_change)

        widget = collapsible(
            [widget_group(
                [[widgets.Label('Room volume (m³)'), room_volume], 
                 [widgets.Label('Inside temperature (℃)'), inside_temp],
                ]
            )],
            title='Specification of workplace',
>>>>>>> 58811914
        )

        return widget

    def _build_outsidetemp(self, node) -> WidgetGroup:
        outside_temp = widgets.IntSlider(value=10, min=-10, max=30)

        def outsidetemp_change(change):
            node.values = (change['new'] + 273.15, )

        outside_temp.observe(outsidetemp_change, names=['value'])
        auto_width = widgets.Layout(width='auto')
        return WidgetGroup(
            (
                (
                    widgets.Label('Outside temperature (℃)', layout=auto_width,),
                    outside_temp,
                ),
            ),
        )

    def _build_hinged_window(self, node):
            hinged_window = widgets.FloatSlider(value=node.window_width, min=0.1, max=2, step=0.1)

            def hinged_window_change(change):
                node.window_width = change['new']

            # TODO: Link the state back to the widget, not just the other way around.
            hinged_window.observe(hinged_window_change, names=['value'])
            
            return widgets.HBox([widgets.Label('Window width (meters) '), hinged_window], layout=widgets.Layout(justify_content='space-between', width='100%'))

    def _build_sliding_window(self, node):
        return widgets.HBox([]) 

    def _build_window(self, node) -> WidgetGroup:
        window_widgets = {
            'Natural': self._build_sliding_window(node._states['Natural']),
            'Hinged window': self._build_hinged_window(node._states['Hinged window']), 
        }

        for name, widget in window_widgets.items():
            widget.layout.visible = False
            widget.layout.display = 'none'

        window_w = widgets.RadioButtons(
            options= list(zip(['Sliding window', 'Hinged window'], window_widgets.keys())),
            button_style='info',
            layout=widgets.Layout(height='auto', width='auto'),
        )

        def toggle_window(value):
            for name, widget in window_widgets.items():
                widget.layout.visible = False
                widget.layout.display = 'none'

            node.dcs_select(value)

            widget = window_widgets[value]
            widget.layout.visible = True
            widget.layout.display = 'flex'

        window_w.observe(lambda event: toggle_window(event['new']), 'value')
        toggle_window(window_w.value)

        number_of_windows= widgets.IntText(value= 1, min= 0, max= 5, step=1)
        period = widgets.IntSlider(value=node.active.period, min=0, max=240)
        interval = widgets.IntSlider(value=node.active.duration, min=0, max=240)
<<<<<<< HEAD
        opening_length = widgets.FloatSlider(value=node.opening_length, min=0, max=3, step=0.1)
        window_height = widgets.FloatSlider(value=node.window_height, min=0, max=3, step=0.1)
=======
>>>>>>> 58811914

        def on_value_change(change):
            node.number_of_windows = change['new']
        
        def on_period_change(change):
            node.active.period = change['new']

        def on_interval_change(change):
            node.active.duration = change['new']

<<<<<<< HEAD
        def insidetemp_change(change):
            node.inside_temp.values = (change['new']+273.15,)

        def opening_length_change(change):
            node.opening_length = change['new']
        
        def window_height_change(change):
            node.window_height = change['new']

=======
>>>>>>> 58811914
        # TODO: Link the state back to the widget, not just the other way around.
        number_of_windows.observe(on_value_change, names=['value'])
        period.observe(on_period_change, names=['value'])
        interval.observe(on_interval_change, names=['value'])
<<<<<<< HEAD
        inside_temp.observe(insidetemp_change, names=['value'])
        opening_length.observe(opening_length_change, names=['value'])
        window_height.observe(window_height_change, names=['value'])
=======
>>>>>>> 58811914

        outsidetemp_widgets = {
            'Fixed': self._build_outsidetemp(node.outside_temp),
            'Meteorological data': self._build_month(node),
        }

        outsidetemp_w = widgets.Dropdown(
            options=outsidetemp_widgets.keys(),
        )

        def toggle_outsidetemp(value):
            for name, widget_group in outsidetemp_widgets.items():
                widget_group.set_visible(False)

            widget_group = outsidetemp_widgets[value]
            widget_group.set_visible(True)

        outsidetemp_w.observe(lambda event: toggle_outsidetemp(event['new']), 'value')
        toggle_outsidetemp(outsidetemp_w.value)

        auto_width = widgets.Layout(width='auto', justify_content='space-between')
        result = WidgetGroup(
            (
                (
                   widgets.Label('Number of windows ', layout=auto_width), 
                   number_of_windows,
                ),                
                (
                    widgets.Label('Opening distance (meters)', layout=auto_width),
                    opening_length,
                ),
                (
                    widgets.Label('Window height (meters)', layout=auto_width),
                    window_height,
                ),
                (
                    widgets.Label('Interval between openings (minutes)', layout=auto_width),
                    period,
                ),
                (
                    widgets.Label('Duration of opening (minutes)', layout=auto_width),
                    interval,
                ),
                (
                    widgets.Label('Outside temperature scheme', layout=auto_width),
                    outsidetemp_w,
                ),
            ),
        )
        for sub_group in outsidetemp_widgets.values():
            result.add_pairs(sub_group.pairs())
        return widgets.VBox([window_w, widgets.HBox(list(window_widgets.values())), result.build()])

    def _build_q_air_mech(self, node):
        q_air_mech = widgets.FloatSlider(value=node.q_air_mech, min=0, max=1000, step=5)

        def q_air_mech_change(change):
            node.q_air_mech = change['new']

        # TODO: Link the state back to the widget, not just the other way around.
        q_air_mech.observe(q_air_mech_change, names=['value'])

        return widgets.HBox([q_air_mech, widgets.Label('m³/h')])

    def _build_ach(self, node):
        air_exch = widgets.IntSlider(value=node.air_exch, min=0, max=50, step=5)

        def air_exch_change(change):
            node.air_exch = change['new']

        # TODO: Link the state back to the widget, not just the other way around.
        air_exch.observe(air_exch_change, names=['value'])

        return widgets.HBox([air_exch, widgets.Label('h⁻¹')])

    def _build_mechanical(self, node):
        mechanical_widgets = {
            'HVACMechanical': self._build_q_air_mech(node._states['HVACMechanical']),
            'AirChange': self._build_ach(node._states['AirChange']),
        }

        for name, widget in mechanical_widgets.items():
            widget.layout.visible = False

        mechanival_w = widgets.RadioButtons(
            options=list(zip(['Air supply flow rate (m³/h)', 'Air changes per hour (h⁻¹)'], mechanical_widgets.keys())),
            button_style='info',
        )

        def toggle_mechanical(value):
            for name, widget in mechanical_widgets.items():
                widget.layout.visible = False
                widget.layout.display = 'none'

            node.dcs_select(value)
            widget = mechanical_widgets[value]
            widget.layout.visible = True
            widget.layout.display = 'flex'

        mechanival_w.observe(lambda event: toggle_mechanical(event['new']), 'value')
        toggle_mechanical(mechanival_w.value)

        return widgets.VBox([mechanival_w, widgets.HBox(list(mechanical_widgets.values()))])

    def _build_month(self, node) -> WidgetGroup:

        month_choice = widgets.Select(options=list(data.GenevaTemperatures.keys()), value='Jan')

        def on_month_change(change):
            node.outside_temp = data.GenevaTemperatures[change['new']]
        month_choice.observe(on_month_change, names=['value'])

        return WidgetGroup(
            (
                (widgets.Label("Month"), month_choice),
            ),
        )

    def _build_activity(self, node):
        activity = node.dcs_instance()
        for name, activity_ in models.Activity.types.items():
            if activity == activity_:
                break
        activity = widgets.Dropdown(options=list(models.Activity.types.keys()), value=name)
        
        def on_activity_change(change):
            act = models.Activity.types[change['new']]
            node.dcs_update_from(act)
        activity.observe(on_activity_change, names=['value'])

        return widgets.HBox([widgets.Label("Activity"), activity], layout=widgets.Layout(justify_content='space-between'))

    def _build_mask(self, node):
        mask = node.dcs_instance()

        for name, mask_ in models.Mask.types.items():
            if mask == mask_:
                break
        mask_choice = widgets.Dropdown(options=list(models.Mask.types.keys()), value=name)

        def on_mask_change(change):
            node.dcs_select(change['new'])
        mask_choice.observe(on_mask_change, names=['value'])

        return widgets.HBox([widgets.Label("Mask"), mask_choice], layout=widgets.Layout(justify_content='space-between'))

    def _build_exposed_number(self, node):
        number = widgets.IntSlider(value=node.number, min=1, max=200, step=1)

        def exposed_number_change(change):
            node.number = change['new']
        # TODO: Link the state back to the widget, not just the other way around.
        number.observe(exposed_number_change, names=['value'])

        return widgets.HBox([widgets.Label('Number of exposed people in the room '), number], layout=widgets.Layout(justify_content='space-between'))

    def _build_exposed_presence(self, node):
        presence_start = widgets.FloatRangeSlider(value = node.present_times[0], min = 8., max=13., step=0.1)
        presence_finish = widgets.FloatRangeSlider(value = node.present_times[1], min = 13., max=18., step=0.1)

        def on_presence_start_change(change):
            node.present_times = (change['new'], presence_finish.value)

        def on_presence_finish_change(change):
            node.present_times = (presence_start.value, change['new'])
        
        presence_start.observe(on_presence_start_change, names=['value'])
        presence_finish.observe(on_presence_finish_change, names=['value'])

        return widgets.HBox([widgets.Label('Exposed presence'),  presence_start, presence_finish], layout = widgets.Layout(justify_content='space-between'))

    def _build_infected_number(self, node):
        number = widgets.IntSlider(value=node.number, min=1, max=200, step=1)

        def infected_number_change(change):
            node.number = change['new']
        # TODO: Link the state back to the widget, not just the other way around.
        number.observe(infected_number_change, names=['value'])

        return widgets.HBox([widgets.Label('Number of infected people in the room '), number], layout=widgets.Layout(justify_content='space-between'))

    def _build_expiration(self, node):
        expiration = node.dcs_instance()
        for name, expiration_ in models.Expiration.types.items():
            if expiration == expiration_:
                break
        expiration_choice = widgets.Dropdown(options=list(models.Expiration.types.keys()), value=name)

        def on_expiration_change(change):
            expiration = models.Expiration.types[change['new']]
            node.dcs_update_from(expiration)
            
        expiration_choice.observe(on_expiration_change, names=['value'])
        
        return widgets.HBox([widgets.Label("Expiration"), expiration_choice], layout=widgets.Layout(justify_content='space-between'))

    def _build_viral_load(self, node):
        viral_load_in_sputum = widgets.Text(continuous_update=False, value=("{:.2e}".format(node.viral_load_in_sputum)))

        def viral_load_change(change):
            viral_load_in_sputum.value = "{:.2e}".format(float(change['new']))
            node.viral_load_in_sputum = float(viral_load_in_sputum.value)

        viral_load_in_sputum.observe(viral_load_change, names=['value'])
        
        return widgets.HBox([widgets.Label("Viral load (copies/ml)"), viral_load_in_sputum], layout=widgets.Layout(justify_content='space-between'))
    
    def _build_infected_presence(self, node, ventilation_node):
       
        presence_start = widgets.FloatRangeSlider(value = node.present_times[0], min = 8., max=13., step=0.1)
        presence_finish = widgets.FloatRangeSlider(value = node.present_times[1], min = 13., max=18., step=0.1)
        #node.present_times = ((presence_start), (presence_stop))
        def on_presence_start_change(change):
            node.present_times = (change['new'], presence_finish.value)
            
            ventilation_node.start = change['new'][0]

        def on_presence_finish_change(change):
            node.present_times = (presence_start.value, change['new'])

        presence_start.observe(on_presence_start_change, names=['value'])
        presence_finish.observe(on_presence_finish_change, names=['value'])

        return widgets.HBox([widgets.Label('Infected presence'),  presence_start, presence_finish], layout = widgets.Layout(justify_content='space-between'))

    def _build_ventilation(
            self,
            node: typing.Union[
                state.DataclassStateNamed[models.Ventilation],
                state.DataclassStateNamed[models.MultipleVentilation],
            ],
    ) -> widgets.Widget:
        ventilation_widgets = {
            'Natural': self._build_window(node),
            'HVACMechanical': self._build_mechanical(node),
            'HEPAFilter': self._build_HEPA(node),
        }

        keys=[("Natural", "Natural"), ("Mechanical", "HVACMechanical"), ("No ventilation", "No ventilation"), ("HEPA Filter", "HEPAFilter")]

        for name, widget in ventilation_widgets.items():
            widget.layout.visible = False

        ventilation_w = widgets.Dropdown(
            options=keys,
        )

        def toggle_ventilation(value):
            for name, widget in ventilation_widgets.items():
                widget.layout.visible = False
                widget.layout.display = 'none'

            node.dcs_select(value)

            widget = ventilation_widgets[value]
            widget.layout.visible = True
            widget.layout.display = 'flex'

        ventilation_w.observe(lambda event: toggle_ventilation(event['new']), 'value')
        toggle_ventilation(ventilation_w.value)
        
        w = collapsible(
            ([widgets.HBox([widgets.Label('Ventilation type'), ventilation_w], layout=widgets.Layout(justify_content='space-between'))])
            + list(ventilation_widgets.values()),
            title='Ventilation scheme',
        )
        return w

    def _build_HEPA(
        self,
        node,
    ) -> widgets.Widget:
        
        HEPA_w = widgets.FloatSlider(value=node.q_air_mech, min=10, max=500, step=5)

        def on_value_change(change):
            node.q_air_mech=change['new']

        HEPA_w.observe(on_value_change,names= ['value'])

        return widgets.HBox([widgets.Label('HEPA Filtration (m³/h) '),HEPA_w], layout=widgets.Layout(justify_content='space-between'))

    def _build_infectivity(self,node):
        return collapsible([widgets.VBox([
            self._build_virus(node.virus),
        ])], title="Virus data")

    def _build_virus(self, node):
        virus = node.dcs_instance()
        for name, virus_ in models.Virus.types.items():
            if virus == virus_:
                break
        virus_choice = widgets.Dropdown(options=list(models.Virus.types.keys()), value=name)
        transmissibility_factor = widgets.FloatSlider(value=node.transmissibility_factor, min=0, max=1, step=0.1)
        infectious_dose = widgets.FloatText(value=node.infectious_dose, placeholder='50', disabled=False)

        def on_virus_change(change):
            virus = models.Virus.types[change['new']]
            node.dcs_update_from(virus)
            transmissibility_factor.value = virus.transmissibility_factor
            infectious_dose.value = virus.infectious_dose
            
        def transmissibility_change(change):
            virus = models.SARSCoV2(viral_load_in_sputum=ModelWidgets._build_viral_load(self, node).children[1].value, infectious_dose=infectious_dose.value, viable_to_RNA_ratio=0.5, transmissibility_factor=change['new'])
            node.dcs_update_from(virus)
            if (transmissibility_factor.value != models.Virus.types[virus_choice.value].transmissibility_factor):
                virus_choice.options = list(models.Virus.types.keys()) + ["Custom"]
                virus_choice.value = "Custom"
        
        def infectious_dose_change(change):
            virus = models.SARSCoV2(viral_load_in_sputum=ModelWidgets._build_viral_load(self, node).children[1].value, infectious_dose=change['new'], viable_to_RNA_ratio=0.5, transmissibility_factor=transmissibility_factor.value)
            node.dcs_update_from(virus)
            if (infectious_dose.value != models.Virus.types[virus_choice.value].infectious_dose):
                virus_choice.options = list(models.Virus.types.keys()) + ["Custom"]
                virus_choice.value = "Custom"

        virus_choice.observe(on_virus_change, names=['value'])
        transmissibility_factor.observe(transmissibility_change, names=['value'])
        infectious_dose.observe(infectious_dose_change, names=['value'])

        space_between=widgets.Layout(justify_content='space-between')
        return widgets.VBox([
            widgets.HBox([widgets.Label("Virus"), virus_choice], layout=space_between), 
            widgets.HBox([widgets.Label("Tansmissibility factor "), transmissibility_factor], layout=space_between), 
            widgets.HBox([widgets.Label("Infectious dose "), infectious_dose], layout=space_between)])

    def present(self):
        return self.widget

baseline_model = models.ExposureModel(
    concentration_model=models.ConcentrationModel(
<<<<<<< HEAD
        room=models.Room(volume=75, humidity=0.5),
        ventilation=models.SlidingWindow(
            active=models.PeriodicInterval(period= 120, duration= 15, start=8.0),
            inside_temp=models.PiecewiseConstant((0., 24.), (293.15,)),
=======
        room=models.Room(volume=75, inside_temp=models.PiecewiseConstant((0., 24.), (293.15,))),
        ventilation=models.SlidingWindow(
            active=models.PeriodicInterval(period=120, duration=15),
>>>>>>> 58811914
            outside_temp=models.PiecewiseConstant((0., 24.), (283.15,)),
            window_height=1.6, opening_length=0.6,
        ),
        infected=models.InfectedPopulation(
            number=1,
            virus=models.Virus.types['SARS_CoV_2'],
            presence=models.SpecificInterval(((8., 12.), (13., 17.))),
            mask=models.Mask.types['No mask'],
            activity=models.Activity.types['Seated'],
            expiration=models.Expiration.types['Speaking'],
            host_immunity=0.,
        ),
        evaporation_factor=0.3,
    ),
    short_range=(),
    exposed=models.Population(
        number=10,
        presence=models.SpecificInterval(((8., 12.), (13., 17.))),
        activity=models.Activity.types['Seated'],
        mask=models.Mask.types['No mask'],
        host_immunity=0.,
    ),
)


class CARAStateBuilder(state.StateBuilder):
    # Note: The methods in this class must correspond to the *type* of the data classes.
    # For example, build_type__VentilationBase is called when dealing with ConcentrationModel
    # types as it has a ventilation: _VentilationBase field.

    def build_type_Mask(self, _: dataclasses.Field):
        return state.DataclassStatePredefined(
            models.Mask,
            choices=models.Mask.types,
        )

    def build_type_Virus(self, _: dataclasses.Field):
        return state.DataclassStatePredefined(
            models.Virus,
            choices=models.Virus.types,
        )

    def build_type__VentilationBase(self, _: dataclasses.Field):
        s: state.DataclassStateNamed = state.DataclassStateNamed(
            states={
                'Natural': self.build_generic(models.WindowOpening),
                'No ventilation': self.build_generic(models.AirChange),
                'HVACMechanical': self.build_generic(models.HVACMechanical),
                'AirChange': self.build_generic(models.AirChange),
                'Hinged window': self.build_generic(models.WindowOpening),
                'HEPAFilter': self.build_generic(models.HEPAFilter),

            },
            state_builder=self,
        )
        #Initialise the "Hinged window" state
        s._states['Hinged window'].dcs_update_from(
            models.HingedWindow(active=models.PeriodicInterval(period=120, duration=15),
            inside_temp=models.PiecewiseConstant((0,24.), (293.15,)),
            outside_temp=models.PiecewiseConstant((0,24.), (283.15,)),
            window_height=1.6, opening_length=0.6,
            window_width=10.
            ),

        )
        # Initialise the "HVAC" state
        s._states['HVACMechanical'].dcs_update_from(
            models.HVACMechanical(active=models.PeriodicInterval(period=24*60, duration=24*60), q_air_mech=500.)
        )
        s._states['AirChange'].dcs_update_from(
            models.AirChange(models.PeriodicInterval(period=24*60, duration=24*60), 10.)
        )
        # Initialize the "No ventilation" state
        s._states['No ventilation'].dcs_update_from(
            models.AirChange(active=models.PeriodicInterval(period=60, duration=60), air_exch=0.)  #will need to add the residual air change of 0.25
        )
        s._states['HEPAFilter'].dcs_update_from(
            models.HEPAFilter(active=models.PeriodicInterval(period=60, duration=60), q_air_mech=500.)
        )
        return s


class ExpertApplication(Controller):
    def __init__(self):
        self._debug_output = widgets.Output()

        #: A list of scenario name and ModelState instances. This is intended to be
        #: mutated. Any mutation should notify the appropriate Views for handling.
        self._model_scenarios: typing.List[ScenarioType] = []
        self._active_scenario = 0
        self.multi_model_view = MultiModelView(self)
        self.comparison_view = ExposureComparissonResult()
        self.current_scenario_figure = ExposureModelResult()
        self._results_tab = widgets.Tab(children=(
            self.current_scenario_figure.widget,
            self.comparison_view.widget,
            # self._debug_output,
        ))
        for i, title in enumerate(['Current scenario', 'Scenario comparison', "Debug"]):
            self._results_tab.set_title(i, title)
        self.widget = widgets.HBox(
            children=(
                self.multi_model_view.widget,
                self._results_tab,
            ),
        )
        self.add_scenario('Scenario 1')

    def build_new_model(self) -> state.DataclassInstanceState[models.ExposureModel]:
        default_model = state.DataclassInstanceState(
            models.ExposureModel,
            state_builder=CARAStateBuilder(),
        )
        default_model.dcs_update_from(baseline_model)
        # For the time-being, we have to initialise the select states. Careful
        # as values might not correspond to what the baseline model says.
        default_model.concentration_model.infected.mask.dcs_select('No mask')
        return default_model

    def add_scenario(self, name, copy_from_model: typing.Optional[state.DataclassInstanceState] = None):
        model = self.build_new_model()
        if copy_from_model is not None:
            model.dcs_update_from(copy_from_model.dcs_instance())
        self._model_scenarios.append((name, model))
        self._active_scenario = len(self._model_scenarios) - 1
        model.dcs_observe(self.notify_model_values_changed)
        self.notify_scenarios_changed()

    def _find_model_id(self, model_id):
        for index, (name, model) in enumerate(list(self._model_scenarios)):
            if id(model) == model_id:
                return index, name, model
        else:
            raise ValueError("Model not found")

    def rename_scenario(self, model_id, new_name):
        index, _, model = self._find_model_id(model_id)
        self._model_scenarios[index] = (new_name, model)
        self.notify_scenarios_changed()

    def remove_scenario(self, model_id):
        index, _, model = self._find_model_id(model_id)
        self._model_scenarios.pop(index)
        if self._active_scenario >= index:
            self._active_scenario = max(self._active_scenario - 1, 0)
        self.notify_scenarios_changed()

    def set_active_scenario(self, model_id):
        index, _, model = self._find_model_id(model_id)
        self._active_scenario = index
        self.notify_scenarios_changed()
        self.notify_model_values_changed()

    def notify_scenarios_changed(self):
        """
        Occurs when the set of scenarios has been modified, but not if the values of the scenario has changed.

        """
        self.multi_model_view.scenarios_updated(self._model_scenarios, self._active_scenario)
        self.comparison_view.scenarios_updated(self._model_scenarios, self._active_scenario)

    def notify_model_values_changed(self):
        """
        Occurs when *any* value in *any* of the scenarios has been modified.
        """
        self.comparison_view.scenarios_updated(self._model_scenarios, self._active_scenario)
        self.current_scenario_figure.update(self._model_scenarios[self._active_scenario][1].dcs_instance())


class MultiModelView(View):
    def __init__(self, controller: ExpertApplication):
        self._controller = controller
        self.widget = widgets.Tab()
        self.widget.observe(self._on_tab_change, 'selected_index')
        self._tab_model_ids: typing.List[int] = []
        self._tab_widgets: typing.List[widgets.Widget] = []
        self._tab_model_views: typing.List[ModelWidgets] = []

    def scenarios_updated(
            self,
            model_scenarios: typing.Sequence[ScenarioType],
            active_scenario_index: int
    ):
        """
        Called when a scenario is added/removed/renamed etc.

        Note: Not called when the model state is modified.

        """
        model_scenario_ids = []
        for i, (scenario_name, model) in enumerate(model_scenarios):
            if id(model) not in self._tab_model_ids:
                self.add_tab(scenario_name, model)
            model_scenario_ids.append(id(model))
            tab_index = self._tab_model_ids.index(id(model))
            self.widget.set_title(tab_index, scenario_name)

        # Any remaining model_scenario_ids are no longer needed, so remove
        # their tabs.
        for tab_index, tab_scenario_id in enumerate(self._tab_model_ids[:]):
            if tab_scenario_id not in model_scenario_ids:
                self.remove_tab(tab_index)

        assert self._tab_model_ids == model_scenario_ids

        self.widget.selected_index = active_scenario_index

    def add_tab(self, name, model):
        self._tab_model_views.append(ModelWidgets(model))
        self._tab_model_ids.append(id(model))
        tab_idx = len(self._tab_model_ids) - 1
        tab_widget = widgets.VBox(
            children=(
                self._build_settings_menu(name, model),
                self._tab_model_views[tab_idx].widget,
            )
        )
        self._tab_widgets.append(tab_widget)
        self.update_tab_widget()

    def remove_tab(self, tab_index):
        assert 0 <= tab_index < len(self._tab_model_ids)
        assert len(self._tab_model_ids) > 1
        self._tab_model_ids.pop(tab_index)
        self._tab_widgets.pop(tab_index)
        self._tab_model_views.pop(tab_index)
        if self._active_tab_index >= tab_index:
            self._active_tab_index = max(0, self._active_tab_index - 1)
        self.update_tab_widget()

    def update_tab_widget(self):
        self.widget.children = tuple(self._tab_widgets)

    def _on_tab_change(self, change):
        self._controller.set_active_scenario(
            self._tab_model_ids[change['new']]
        )

    def _build_settings_menu(self, name, model):
        delete_button = widgets.Button(description='Delete Scenario', button_style='danger')
        rename_text_field = widgets.Text(description='Rename Scenario:', value=name,
                                         style={'description_width': 'auto'})
        duplicate_button = widgets.Button(description='Duplicate Scenario', button_style='success')
        model_id = id(model)

        def on_delete_click(b):
            self._controller.remove_scenario(model_id)

        def on_rename_text_field(change):
            self._controller.rename_scenario(model_id, new_name=change['new'])

        def on_duplicate_click(b):
            tab_index = self._tab_model_ids.index(model_id)
            name = self.widget.get_title(tab_index)
            self._controller.add_scenario(f'{name} (copy)', model)

        delete_button.on_click(on_delete_click)
        duplicate_button.on_click(on_duplicate_click)
        rename_text_field.observe(on_rename_text_field, 'value')
        # TODO: This should be dynamic - we don't want to be able to delete the
        # last scenario, so this should be controlled in the remove_tab method.
        buttons_w_delete = widgets.HBox(children=(duplicate_button, delete_button))
        buttons = duplicate_button if len(self._tab_model_ids) < 2 else buttons_w_delete
        return widgets.VBox(children=(buttons, rename_text_field))


def models_start_end(models: typing.Sequence[models.ExposureModel]) -> typing.Tuple[float, float]:
    """
    Returns the earliest start and latest end time of a collection of ConcentrationModel objects

    """
    infected_start = min(model.concentration_model.infected.presence.boundaries()[0][0] for model in models)
    infected_finish = min(model.concentration_model.infected.presence.boundaries()[-1][1] for model in models)
    return infected_start, infected_finish<|MERGE_RESOLUTION|>--- conflicted
+++ resolved
@@ -7,7 +7,6 @@
 import matplotlib
 import matplotlib.figure
 import numpy as np
-import mplcursors
 from matplotlib import pyplot as plt
 from cara import data, models, state    
 import matplotlib.lines as mlines
@@ -166,7 +165,6 @@
         else:
             self.ax.ignore_existing_data_limits = False
             self.concentration_line.set_data(ts, concentration)
-            mplcursors.cursor(self.ax, hover=True)
         
         if self.concentration_area is None:
             self.concentration_area = self.ax.fill_between(x = ts, y1=0, y2=concentration, color="#96cbff", label="Exposed person presence",
@@ -205,7 +203,7 @@
         figure_legends = [mlines.Line2D([], [], color='#3530fe', markersize=15, label='Mean concentration'),
                    mlines.Line2D([], [], color='#0000c8', markersize=15, ls="dotted", label='Cumulative dose'),
                    patches.Patch(edgecolor="#96cbff", facecolor='#96cbff', label='Presence of exposed person(s)')]
-        self.figure.legend(handles=figure_legends)
+        self.ax.legend(handles=figure_legends)
 
         self.figure.canvas.draw()
 
@@ -349,25 +347,14 @@
             self._build_infected_presence(node.presence, ventilation_node.active)
         ])], title="Infected")
 
-<<<<<<< HEAD
     def _build_room_volume(self, node):
-        room_volume = widgets.IntText(value=node.volume, min=10, max=500
-        , step=5)
-=======
-    def _build_room(self, node):
-        room_volume = widgets.IntSlider(value=node.volume, min=10, max=150)
-        inside_temp = widgets.IntSlider(value=node.inside_temp.values[0]-273.15, min=15., max=25.)
->>>>>>> 58811914
+        room_volume = widgets.IntText(value=node.volume, min=10, max=500, step=5)
 
         def on_volume_change(change):
             node.volume = change['new']
 
-        def on_insidetemp_change(change):
-            node.inside_temp.values = (change['new']+273.15,)
-
         # TODO: Link the state back to the widget, not just the other way around.
-<<<<<<< HEAD
-        room_volume.observe(on_value_change, names=['value'])
+        room_volume.observe(on_volume_change, names=['value'])
     
         return widgets.HBox([widgets.Label('Room volume (m³)'), room_volume], layout=widgets.Layout(justify_content='space-between'))
 
@@ -377,22 +364,22 @@
         room_ceiling_height = widgets.IntText(value=3, min=1, max=20, step=1)
         displayed_volume=widgets.Label('1')
 
-        def room_surface_change(change):
+        def on_room_surface_change(change):
             node.volume = change['new']*room_ceiling_height.value 
             displayed_volume.value=str(node.volume)
 
-        def room_ceiling_height_change(change):
+        def on_room_ceiling_height_change(change):
             node.volume = change['new']*room_surface.value 
             displayed_volume.value=str(node.volume)
 
-        room_surface.observe(room_surface_change, names=['value'])
-        room_ceiling_height.observe(room_ceiling_height_change, names=['value'])        
-
-        return widgets.VBox([widgets.HBox([widgets.Label('Room surface area (m²) '), room_surface]
-        , layout=widgets.Layout(justify_content='space-between', width='100%'))
-        , widgets.HBox([widgets.Label('Room ceiling height (m)'), room_ceiling_height]
-        , layout=widgets.Layout(justify_content='space-between', width='100%'))
-        , widgets.HBox([widgets.Label('Total volume :'), displayed_volume, widgets.Label('m³')])])
+        room_surface.observe(on_room_surface_change, names=['value'])
+        room_ceiling_height.observe(on_room_ceiling_height_change, names=['value'])        
+
+        return widgets.VBox([widgets.HBox([widgets.Label('Room surface area (m²) '), room_surface],
+        layout=widgets.Layout(justify_content='space-between', width='100%')),
+        widgets.HBox([widgets.Label('Room ceiling height (m)'), room_ceiling_height],
+        layout=widgets.Layout(justify_content='space-between', width='100%')),
+        widgets.HBox([widgets.Label('Total volume :'), displayed_volume, widgets.Label('m³')])])
 
     def _build_room(self,node):
         room_number = widgets.Text(value='', placeholder='653/R-004', disabled=False) #not linked to volume yet
@@ -424,40 +411,29 @@
         toggle_room(room_w.value)
 
         humidity = widgets.FloatSlider(value = node.humidity, min=0, max=1, step=0.01)
-
-        def humidity_change(change):
+        inside_temp = widgets.IntSlider(value=node.inside_temp.values[0]-273.15, min=15., max=25.)
+
+        def on_humidity_change(change):
             node.humidity = change['new']
 
-        humidity.observe(humidity_change, names=['value'])
+        def on_insidetemp_change(change):
+            node.inside_temp.values = (change['new']+273.15,)
+
+        humidity.observe(on_humidity_change, names=['value'])
+        inside_temp.observe(on_insidetemp_change, names=['value'])
 
         widget = collapsible(
             [ widgets.VBox([
                 widgets.HBox([
-                    widgets.Label('Room number '), room_number]
-                    , layout=widgets.Layout(width='100%', justify_content='space-between'))
-            , room_w, widgets.VBox(list(room_widgets.values()))
-            , widgets.HBox([widgets.Label('Indoor relative humidity '),humidity]
-            , layout=widgets.Layout(width='100%', justify_content='space-between'))
+                    widgets.Label('Room number'), room_number],
+                    layout=widgets.Layout(width='100%', justify_content='space-between')),
+            room_w, widgets.VBox(list(room_widgets.values())),
+            widgets.HBox([widgets.Label('Inside temperature (℃)'), inside_temp],
+            layout=widgets.Layout(width='100%', justify_content='space-between')),
+            widgets.HBox([widgets.Label('Indoor relative humidity'), humidity],
+            layout=widgets.Layout(width='100%', justify_content='space-between')),
             ])]
             , title="Specification of workspace"
-=======
-        room_volume.observe(on_volume_change, names=['value'])
-        inside_temp.observe(on_insidetemp_change, names=['value'])
-        
-        def on_state_change():
-            room_volume.value = node.volume
-            inside_temp.value = node.inside_temp
-            
-        node.dcs_observe(on_state_change)
-
-        widget = collapsible(
-            [widget_group(
-                [[widgets.Label('Room volume (m³)'), room_volume], 
-                 [widgets.Label('Inside temperature (℃)'), inside_temp],
-                ]
-            )],
-            title='Specification of workplace',
->>>>>>> 58811914
         )
 
         return widget
@@ -465,10 +441,10 @@
     def _build_outsidetemp(self, node) -> WidgetGroup:
         outside_temp = widgets.IntSlider(value=10, min=-10, max=30)
 
-        def outsidetemp_change(change):
+        def on_outsidetemp_change(change):
             node.values = (change['new'] + 273.15, )
 
-        outside_temp.observe(outsidetemp_change, names=['value'])
+        outside_temp.observe(on_outsidetemp_change, names=['value'])
         auto_width = widgets.Layout(width='auto')
         return WidgetGroup(
             (
@@ -482,11 +458,11 @@
     def _build_hinged_window(self, node):
             hinged_window = widgets.FloatSlider(value=node.window_width, min=0.1, max=2, step=0.1)
 
-            def hinged_window_change(change):
+            def on_hinged_window_change(change):
                 node.window_width = change['new']
 
             # TODO: Link the state back to the widget, not just the other way around.
-            hinged_window.observe(hinged_window_change, names=['value'])
+            hinged_window.observe(on_hinged_window_change, names=['value'])
             
             return widgets.HBox([widgets.Label('Window width (meters) '), hinged_window], layout=widgets.Layout(justify_content='space-between', width='100%'))
 
@@ -526,11 +502,8 @@
         number_of_windows= widgets.IntText(value= 1, min= 0, max= 5, step=1)
         period = widgets.IntSlider(value=node.active.period, min=0, max=240)
         interval = widgets.IntSlider(value=node.active.duration, min=0, max=240)
-<<<<<<< HEAD
         opening_length = widgets.FloatSlider(value=node.opening_length, min=0, max=3, step=0.1)
         window_height = widgets.FloatSlider(value=node.window_height, min=0, max=3, step=0.1)
-=======
->>>>>>> 58811914
 
         def on_value_change(change):
             node.number_of_windows = change['new']
@@ -541,28 +514,18 @@
         def on_interval_change(change):
             node.active.duration = change['new']
 
-<<<<<<< HEAD
-        def insidetemp_change(change):
-            node.inside_temp.values = (change['new']+273.15,)
-
-        def opening_length_change(change):
+        def on_opening_length_change(change):
             node.opening_length = change['new']
         
-        def window_height_change(change):
+        def on_window_height_change(change):
             node.window_height = change['new']
 
-=======
->>>>>>> 58811914
         # TODO: Link the state back to the widget, not just the other way around.
         number_of_windows.observe(on_value_change, names=['value'])
         period.observe(on_period_change, names=['value'])
         interval.observe(on_interval_change, names=['value'])
-<<<<<<< HEAD
-        inside_temp.observe(insidetemp_change, names=['value'])
-        opening_length.observe(opening_length_change, names=['value'])
-        window_height.observe(window_height_change, names=['value'])
-=======
->>>>>>> 58811914
+        opening_length.observe(on_opening_length_change, names=['value'])
+        window_height.observe(on_window_height_change, names=['value'])
 
         outsidetemp_widgets = {
             'Fixed': self._build_outsidetemp(node.outside_temp),
@@ -619,22 +582,22 @@
     def _build_q_air_mech(self, node):
         q_air_mech = widgets.FloatSlider(value=node.q_air_mech, min=0, max=1000, step=5)
 
-        def q_air_mech_change(change):
+        def on_q_air_mech_change(change):
             node.q_air_mech = change['new']
 
         # TODO: Link the state back to the widget, not just the other way around.
-        q_air_mech.observe(q_air_mech_change, names=['value'])
+        q_air_mech.observe(on_q_air_mech_change, names=['value'])
 
         return widgets.HBox([q_air_mech, widgets.Label('m³/h')])
 
     def _build_ach(self, node):
         air_exch = widgets.IntSlider(value=node.air_exch, min=0, max=50, step=5)
 
-        def air_exch_change(change):
+        def on_air_exch_change(change):
             node.air_exch = change['new']
 
         # TODO: Link the state back to the widget, not just the other way around.
-        air_exch.observe(air_exch_change, names=['value'])
+        air_exch.observe(on_air_exch_change, names=['value'])
 
         return widgets.HBox([air_exch, widgets.Label('h⁻¹')])
 
@@ -712,10 +675,10 @@
     def _build_exposed_number(self, node):
         number = widgets.IntSlider(value=node.number, min=1, max=200, step=1)
 
-        def exposed_number_change(change):
+        def on_exposed_number_change(change):
             node.number = change['new']
         # TODO: Link the state back to the widget, not just the other way around.
-        number.observe(exposed_number_change, names=['value'])
+        number.observe(on_exposed_number_change, names=['value'])
 
         return widgets.HBox([widgets.Label('Number of exposed people in the room '), number], layout=widgets.Layout(justify_content='space-between'))
 
@@ -737,10 +700,10 @@
     def _build_infected_number(self, node):
         number = widgets.IntSlider(value=node.number, min=1, max=200, step=1)
 
-        def infected_number_change(change):
+        def on_infected_number_change(change):
             node.number = change['new']
         # TODO: Link the state back to the widget, not just the other way around.
-        number.observe(infected_number_change, names=['value'])
+        number.observe(on_infected_number_change, names=['value'])
 
         return widgets.HBox([widgets.Label('Number of infected people in the room '), number], layout=widgets.Layout(justify_content='space-between'))
 
@@ -762,11 +725,11 @@
     def _build_viral_load(self, node):
         viral_load_in_sputum = widgets.Text(continuous_update=False, value=("{:.2e}".format(node.viral_load_in_sputum)))
 
-        def viral_load_change(change):
+        def on_viral_load_change(change):
             viral_load_in_sputum.value = "{:.2e}".format(float(change['new']))
             node.viral_load_in_sputum = float(viral_load_in_sputum.value)
 
-        viral_load_in_sputum.observe(viral_load_change, names=['value'])
+        viral_load_in_sputum.observe(on_viral_load_change, names=['value'])
         
         return widgets.HBox([widgets.Label("Viral load (copies/ml)"), viral_load_in_sputum], layout=widgets.Layout(justify_content='space-between'))
     
@@ -865,14 +828,14 @@
             transmissibility_factor.value = virus.transmissibility_factor
             infectious_dose.value = virus.infectious_dose
             
-        def transmissibility_change(change):
+        def on_transmissibility_change(change):
             virus = models.SARSCoV2(viral_load_in_sputum=ModelWidgets._build_viral_load(self, node).children[1].value, infectious_dose=infectious_dose.value, viable_to_RNA_ratio=0.5, transmissibility_factor=change['new'])
             node.dcs_update_from(virus)
             if (transmissibility_factor.value != models.Virus.types[virus_choice.value].transmissibility_factor):
                 virus_choice.options = list(models.Virus.types.keys()) + ["Custom"]
                 virus_choice.value = "Custom"
         
-        def infectious_dose_change(change):
+        def on_infectious_dose_change(change):
             virus = models.SARSCoV2(viral_load_in_sputum=ModelWidgets._build_viral_load(self, node).children[1].value, infectious_dose=change['new'], viable_to_RNA_ratio=0.5, transmissibility_factor=transmissibility_factor.value)
             node.dcs_update_from(virus)
             if (infectious_dose.value != models.Virus.types[virus_choice.value].infectious_dose):
@@ -880,8 +843,8 @@
                 virus_choice.value = "Custom"
 
         virus_choice.observe(on_virus_change, names=['value'])
-        transmissibility_factor.observe(transmissibility_change, names=['value'])
-        infectious_dose.observe(infectious_dose_change, names=['value'])
+        transmissibility_factor.observe(on_transmissibility_change, names=['value'])
+        infectious_dose.observe(on_infectious_dose_change, names=['value'])
 
         space_between=widgets.Layout(justify_content='space-between')
         return widgets.VBox([
@@ -894,16 +857,9 @@
 
 baseline_model = models.ExposureModel(
     concentration_model=models.ConcentrationModel(
-<<<<<<< HEAD
-        room=models.Room(volume=75, humidity=0.5),
-        ventilation=models.SlidingWindow(
-            active=models.PeriodicInterval(period= 120, duration= 15, start=8.0),
-            inside_temp=models.PiecewiseConstant((0., 24.), (293.15,)),
-=======
         room=models.Room(volume=75, inside_temp=models.PiecewiseConstant((0., 24.), (293.15,))),
         ventilation=models.SlidingWindow(
             active=models.PeriodicInterval(period=120, duration=15),
->>>>>>> 58811914
             outside_temp=models.PiecewiseConstant((0., 24.), (283.15,)),
             window_height=1.6, opening_length=0.6,
         ),
@@ -962,7 +918,6 @@
         #Initialise the "Hinged window" state
         s._states['Hinged window'].dcs_update_from(
             models.HingedWindow(active=models.PeriodicInterval(period=120, duration=15),
-            inside_temp=models.PiecewiseConstant((0,24.), (293.15,)),
             outside_temp=models.PiecewiseConstant((0,24.), (283.15,)),
             window_height=1.6, opening_length=0.6,
             window_width=10.
