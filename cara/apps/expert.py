--- conflicted
+++ resolved
@@ -154,31 +154,17 @@
 
     def update_textual_result(self, model: models.ExposureModel):
         lines = []
-<<<<<<< HEAD
-        P = model.infection_probability()
+        P = np.array(model.infection_probability()).mean()
         # lines.append(f'Emission rate (virus/hr): {np.round(model.concentration_model.infected.emission_rate_when_present(),0)}')
         lines.append(f'<b>Probability of infection: </b>{np.round(P, 0)}%')
 
         lines.append(f'<b>Number of exposed: </b>{model.exposed.number}')
 
-        new_cases = np.round(model.expected_new_cases(), 1)
+        new_cases = np.round(np.array(model.expected_new_cases(), 1).mean())
         lines.append(f'<b>Number of expected new cases: </b>{new_cases}')
 
-        R0 = np.round(model.reproduction_number(), 1)
+        R0 = np.round(np.array(model.reproduction_number(), 1).mean())
         lines.append(f'<b>Reproduction number (R0): </b>{R0}')
-=======
-        P = np.array(model.infection_probability()).mean()
-        lines.append(f'Emission rate (virus/hr): {np.round(model.concentration_model.infected.emission_rate_when_present(),0)}')
-        lines.append(f'Probability of infection: {np.round(P, 0)}%')
-
-        lines.append(f'<b>Number of exposed: </b>{model.exposed.number}')
-
-        new_cases = np.round(np.array(model.expected_new_cases()).mean(), 1)
-        lines.append(f'Number of expected new cases: {new_cases}')
-
-        R0 = np.round(np.array(model.reproduction_number()).mean(), 1)
-        lines.append(f'Reproduction number (R0): {R0}')
->>>>>>> 214ee14c
 
         self.html_output.value = '<br>\n'.join(lines)
 
@@ -367,11 +353,7 @@
         outsidetemp_w = widgets.ToggleButtons(
             options=outsidetemp_widgets.keys(),
             button_style='info',
-<<<<<<< HEAD
             style={'button_width':'120px'}
-=======
-            style={'button_width':'100px'}
->>>>>>> 214ee14c
             # tooltips=[],
         )
 
@@ -389,7 +371,6 @@
         result = WidgetGroup(
             (
                 (
-<<<<<<< HEAD
                     widgets.Label('Height of window (m):'),
                     window_height,
                 ),
@@ -398,17 +379,11 @@
                     opening_distance,
                 ),
                 (
-=======
->>>>>>> 214ee14c
                     widgets.Label('Interval between openings (minutes):'),
                     period,
                 ),
                 (
-<<<<<<< HEAD
                    widgets.Label('Duration of opening (minutes):', layout=auto_width),
-=======
-                    widgets.Label('Duration of opening (minutes):', layout=auto_width),
->>>>>>> 214ee14c
                     interval,
                 ),
                 (
@@ -546,22 +521,14 @@
             ],
     ) -> widgets.Widget:
         ventilation_widgets = {
-<<<<<<< HEAD
             'SlidingWindow': self._build_window(node),
-=======
-            'Natural': self._build_window(node._states['Natural']).build(),
->>>>>>> 214ee14c
             'HVACMechanical': self._build_mechanical(node),
         }
         for name, widget in ventilation_widgets.items():
             widget.layout.visible = False
 
         ventilation_w = widgets.Dropdown(
-<<<<<<< HEAD
             options=[('Natural', 'SlidingWindow'), ('Mechanical', 'HVACMechanical'), ('No ventilation', 'No ventilation')],
-=======
-            options=[('Natural', 'Natural'), ('Mechanical', 'HVACMechanical'), ('No ventilation', 'No ventilation')],
->>>>>>> 214ee14c
             button_style='info',
             style={'button_width':'100px'}
             # tooltips=[],
@@ -658,12 +625,8 @@
     def build_type__VentilationBase(self, _: dataclasses.Field):
         s: state.DataclassStateNamed = state.DataclassStateNamed(
             states={
-<<<<<<< HEAD
                 'SlidingWindow': self.build_generic(models.SlidingWindow),
                 'HingedWindow': self.build_generic(models.HingedWindow),
-=======
-                'Natural': self.build_generic(models.WindowOpening),
->>>>>>> 214ee14c
                 'HVACMechanical': self.build_generic(models.HVACMechanical),
                 'AirChange': self.build_generic(models.AirChange),
                 'No ventilation': self.build_generic(models.AirChange),
