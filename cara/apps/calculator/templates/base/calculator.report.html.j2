<!DOCTYPE html>
<html lang="en">
<head>
	<meta charset="UTF-8">
	<meta name="viewport" content="width=device-width, initial-scale=1">

  	<title>Report | CARA (COVID Airborne Risk Assessment)</title>

	<link rel="stylesheet" type="text/css" href="{{ calculator_prefix }}/static/css/report.css">
	<link rel="stylesheet" href="https://stackpath.bootstrapcdn.com/bootstrap/4.3.1/css/bootstrap.min.css" integrity="sha384-ggOyR0iXCbMQv3Xipma34MD+dH/1fQ784/j6cY/iJTQUOhcWr7x9JvoRxT2MZw1T" crossorigin="anonymous">
</head>

<body id="body">

{% block report_header %}

	<div class="d-flex flex-row">
		<img src="/static/images/cara_logo.200x200.png" style="height:150px; display:inline-block; vertical-align:middle; margin: 1%">
		<div class="d-flex align-self-center flex-column" style="margin-left: 1em">
			<h2 class="text-component-title" style="margin-bottom: 0">CARA - CALCULATOR REPORT</h1>
			<p style="margin-bottom: 0"> Created {{ creation_date }} using CARA calculator version v{{ form.calculator_version }}</p>
		</div>
	</div>

{% endblock report_header %}


<div style="margin: 1%; border: #DFDFDF 1px solid; border-radius: 5px">
	<ul class="nav nav-tabs" id="myTab" role="tablist" style="margin: 0.5% 0% 0% 1%">
		<li class="nav-item">
			<a class="nav-link active" id="results-tab" data-toggle="tab" href="#results" role="tab" aria-controls="results" aria-selected="true">Results</a>
		</li>
		<li class="nav-item">
			<a class="nav-link" id="data-tab" data-toggle="tab" href="#data" role="tab" aria-controls="data" aria-selected="false">Input Data</a>
		</li>
	</ul>

	<div class="tab-content" style="border-top: #dee2e6 1px solid; margin-top: -1px" >
	
		<div class="tab-pane fade show active" id="results" role="tabpanel" aria-labelledby="results-tab" style="padding: 1%">
			
			{% block report_preamble %}
			{% endblock report_preamble %}

			{% block report_results %}
				<div class="card bg-light mb-3">
  					<div class="card-header"><strong>Results </strong>
					  	<button class="icon_button p-0 float-right" data-toggle="collapse" href="#collapseResults" role="button" aria-expanded="true" aria-controls="collapseResults">
							<svg xmlns="http://www.w3.org/2000/svg" width="16" height="16" fill="currentColor" class="bi bi-chevron-expand" viewBox="0 0 16 16">
								<path fill-rule="evenodd" d="M3.646 9.146a.5.5 0 0 1 .708 0L8 12.793l3.646-3.647a.5.5 0 0 1 .708.708l-4 4a.5.5 0 0 1-.708 0l-4-4a.5.5 0 0 1 0-.708zm0-2.292a.5.5 0 0 0 .708 0L8 3.207l3.646 3.647a.5.5 0 0 0 .708-.708l-4-4a.5.5 0 0 0-.708 0l-4 4a.5.5 0 0 0 0 .708z"/>
							</svg>
						</button>
					</div>
					<div class="collapse show" id="collapseResults">
					<div class="card-body">
						<p class="card-text">
							<div class="d-flex flex-row">
								<div class="align-self-center">
									{% block report_summary %}
									Taking into account the uncertainties tied to the model variables, in this scenario, the <b>probability of one exposed occupant getting infected is {{ prob_inf | non_zero_percentage }}</b><a href="#section1">[*]</a> and the <b>expected number of new cases is {{ expected_new_cases | float_format }}</b>.
									{% endblock report_summary %}
								</div>
							</div>
							<p id="section1">[*] The results are based on the parameters and assumptions published in the CERN Open Report <a href="https://cds.cern.ch/record/2756083"> CERN-OPEN-2021-004</a></p>
							<img id="scenario_concentration_plot" src="{{ scenario_plot_src }}" />
						</p>
					</div>
					</div>
				</div>	
				<div class="card bg-light mb-3">
  					<div class="card-header"><strong>Alternative scenarios</strong>
						<button class="icon_button p-0 float-right" data-toggle="collapse" href="#collapseAlternativeScenarios" role="button" aria-expanded="true" aria-controls="collapseAlternativeScenarios">
							<svg xmlns="http://www.w3.org/2000/svg" width="16" height="16" fill="currentColor" class="bi bi-chevron-expand" viewBox="0 0 16 16">
								<path fill-rule="evenodd" d="M3.646 9.146a.5.5 0 0 1 .708 0L8 12.793l3.646-3.647a.5.5 0 0 1 .708.708l-4 4a.5.5 0 0 1-.708 0l-4-4a.5.5 0 0 1 0-.708zm0-2.292a.5.5 0 0 0 .708 0L8 3.207l3.646 3.647a.5.5 0 0 0 .708-.708l-4-4a.5.5 0 0 0-.708 0l-4 4a.5.5 0 0 0 0 .708z"/>
							</svg>
						</button>
					</div>	
					<div class="collapse show" id="collapseAlternativeScenarios">
						<div class="card-body">
							<div class="d-flex flex-row">
								<img id="scenario_concentration_plot" src="{{ alternative_scenarios.plot }}" align="left" />

								{% block report_scenarios_summary_table %}
									<table class="table w-auto">
										<thead class="thead-light">
											<tr>
												<th>Scenario</th>
												<th>P(I)</th>
												<th>Expected new cases</th>
											</tr>
										</thead>
										<tbody>
										{% for scenario_name, scenario_stats in alternative_scenarios.stats.items() %}
											<tr>
												<td> {{ scenario_name }}</td>
												<td> {{ scenario_stats.probability_of_infection | non_zero_percentage }}</td>
												<td style="text-align:right">{{ scenario_stats.expected_new_cases | float_format }}</td>
											</tr>
										{% endfor %}
										</tbody>
									</table>
								{% endblock report_scenarios_summary_table %}
							</div>
							<br/>
							<p class="data_text"> <strong> Notes for alternative scenarios: </strong><br>
								<ol>
									<li>This graph shows the concentration of infectious quanta in the air. The filtration of Type I and FFP2 masks, if worn, applies not only to the emission rate but also to the individual exposure (i.e. inhalation).
								For this reason, scenarios with different types of mask will show the same concentration on the graph but have different absorbed doses and infection probabilities.</li>
									<li>If you have selected more sophisticated options, such as HEPA filtration or FFP2 masks, this will be indicated in the plot as the "base scenario", representing the inputs inserted in the form.<br>
									The other alternative scenarios shown for comparison will not include either HEPA filtration or FFP2 masks.</li>
								</ol>
								<br>
							</p>
						</div>
					</div>
				</div>
			{% endblock report_results %}

			{% block report_footer %}
				<div>
					<a href="{{ qr_code.link }}" style="float: left;"><img style="width:250pt;" id="qr_code" src="{{ qr_code.image }}"/></a>
					<span style="float: left; min-height: 250pt; line-height: 250pt; vertical-align: middle; display: inline-block;">
					<p style="display: inline-block; vertical-align: middle; line-height: normal;">
					Click the QR code to regenerate the report and get a shareable link.<br>Alternatively, scan to regenerate the report.<br> Mobile-friendly app coming soon!
					</p>
					</span>
				</div>
				<div style="clear: both;"></div>

				{% block disclaimer_container %}
					<br><br><br>
					<div style="border: 2px solid black; padding: 15px;">
						{% block disclaimer %}
						<p class="image"> <img align="middle" src="{{ calculator_prefix }}/static/images/disclaimer.jpg" width="40" height="40"><b>Disclaimer:</b><br><br></p>

						<p>
							CARA is a risk assessment tool developed to model the concentration of viruses in enclosed spaces, in order to inform space-management decisions.
						</p>
						<p>
							CARA models the concentration profile of potential infectious viruses in enclosed spaces with clear and intuitive graphs.
							The user can set a number of parameters, including room volume, exposure time, activity type, mask-wearing and ventilation.
							The report generated indicates how to avoid exceeding critical concentrations and chains of airborne transmission in spaces such as individual offices, meeting rooms and labs.
						</p>
						<p>
							The risk assessment tool simulates the long-range airborne spread SARS-CoV-2 virus in a finite volume, assuming a homogenous mixture, and estimates the risk of COVID-19 infection therein.
							The results DO NOT include short-range airborne exposure (where the physical distance is a significant factor) nor the other known modes of SARS-CoV-2 transmission.
							Hence, the output from this model is only valid when the other recommended public health & safety instructions are observed, such as adequate physical distancing, good hand hygiene and other barrier measures.
						</p>
						<p>
							The model used is based on scientific publications relating to airborne transmission of infectious diseases, dose-response exposures and aerosol science, as of February 2021.
							It can be used to compare the effectiveness of different airborne-related risk mitigation measures.
						</p>
						<p>
							Note that this model applies a deterministic approach, i.e., it is assumed at least one person is infected and shedding viruses into the simulated volume.
							Nonetheless, it is also important to understand that the absolute risk of infection is uncertain, as it will depend on the probability that someone infected attends the event.
							The model is most useful for comparing the impact and effectiveness of different mitigation measures such as ventilation, filtration, exposure time, physical activity and
							the size of the room, only considering long-range airborne transmission of COVID-19 in indoor settings.
						</p>
						<p>
							This tool is designed to be informative, allowing the user to adapt different settings and model the relative impact on the estimated infection probabilities.
							The objective is to facilitate targeted decision-making and investment through comparisons, rather than a singular determination of absolute risk.
							While the SARS-CoV-2 virus is in circulation among the population, the notion of 'zero risk' or 'completely safe scenario' does not exist.
							Each event modelled is unique, and the results generated therein are only as accurate as the inputs and assumptions.
						</p>
						<p>
							CARA has not undergone review, approval or certification by competent authorities, and as a result, it cannot be considered
							as a fully endorsed and reliable tool, namely in the assessment of potential viral emissions from infected hosts to be modelled.
						</p>

						{% endblock disclaimer %}
					</div>
				{% endblock disclaimer_container %}
			{% endblock report_footer %}

		</div>

		<div class="tab-pane fade" id="data" role="tabpanel" aria-labelledby="data-tab" style="padding: 1%">
			{% block simulation_overview %}
				<p><strong>Simulation:</strong></p>

				<p>Simulation Name: {{ form.simulation_name }}</p>
				<p>Room Number: {{ form.room_number }}</p>

				<p class="data_title">Input data:</p>
				<ul>
					<li><p class="data_text">Virus variant:
					{% if form.virus_type == "SARS_CoV_2" %}
					SARS-CoV-2 (nominal strain)
					{% elif form.virus_type == "SARS_CoV_2_B117" %}
					<a href="https://www.ecdc.europa.eu/en/publications-data/covid-19-risk-assessment-spread-new-sars-cov-2-variants-eueea">SARS-CoV-2 (Alpha VOC) </a>
					{% elif form.virus_type == "SARS_CoV_2_P1" %}
					<a href="https://github.com/CADDE-CENTRE/Novel-SARS-CoV-2-P1-Lineage-in-Brazil/blob/main/manuscript/FINAL_P1_MANUSCRIPT_25-02-2021_combined.pdf">SARS-CoV-2 (Gamma VOC)</a>
					{% elif form.virus_type == "SARS_CoV_2_B16172" %}
					<a href="https://www.bmj.com/content/373/bmj.n1513">SARS-CoV-2 (Delta VOC)</a>
					{% endif %}
					</p></li>
					<li><p class="data_text">Room Volume: {{ model.concentration_model.room.volume }} m³</p></li>
					<li><p class="data_text">Room Central Heating: {{ "On" if form.room_heating_option else "Off" }}</p></li>
				</ul>

				<p class="data_title">Ventilation data:</p>
				<ul>
					<li><p class="data_text">Mechanical ventilation:
					{% if form.ventilation_type == "mechanical_ventilation" %}
					Yes </p></li>
					<ul>
						<li><p class="data_subtext">
						{% if form.mechanical_ventilation_type == "mech_type_air_supply"%}
						Air supply flow rate: {{ form.air_supply }} m³ / hour
						{% elif form.mechanical_ventilation_type == "mech_type_air_changes"%}
						Air changes per hour: {{ form.air_changes }} h⁻¹
						{% endif %}
						</p></li>
					</ul>
					{% else %}
					No </li>
					{% endif %}
					<li><p class="data_text">Natural ventilation:
					{% if form.ventilation_type == "natural_ventilation"%}
					Yes </p></li>
					<ul>
						<li><p class="data_subtext">Number of windows: {{ form.windows_number }}</p></li>
						<li><p class="data_subtext">Height of window: {{ form.window_height }} m</p></li>
						<li><p class="data_subtext">Window type:
						{% if form.window_type == "window_hinged" %}
						Top- or Bottom-Hung</p></li>
						<li><p class="data_subtext">Width of window: {{ form.window_width }} m</p></li>
						{% elif form.window_type == "window_sliding" %}
						Sliding / Side-Hung</p></li>
						{% endif %}
						<li><p class="data_subtext">Opening distance: {{ form.opening_distance }} m</p></li>
						<li><p class="data_subtext">Windows open:
						{% if form.window_opening_regime == "windows_open_periodically" %}
						Periodically for {{ form.windows_duration | readable_minutes}}
							every {{ form.windows_frequency | readable_minutes}}
						{% elif form.window_opening_regime == "windows_open_permanently" %}
						Permanently
						{% endif %}
						</p></li>
					</ul>
						<p class="data_subtext data_italic">When using the natural ventilation option, air flows are calculated using averaged hourly temperatures for the Geneva region, based on historical data for the month selected.</p>
					{% else %}
					No </p></li>
					{% endif %}
					<li><p class="data_text">HEPA Filtration: {{ 'Yes' if form.hepa_option else 'No' }}</li>
					{% if form.hepa_option %}
					<ul>
						<li><p class="data_text">HEPA amount: {{ form.hepa_amount }} m³ / hour</p></li>
					</ul>
					{% endif %}
				</ul>

				<p class="data_title">Event data:</p>
				<ul>
					<li><p class="data_text">Number of attendees and infected people: {{ form.total_people }} in attendance, of whom {{ form.infected_people }}
					{{ "is" if form.infected_people == 1 else "are" }}
					infected.</p></li>
					<li><p class="data_text">
					Activity type:
					{% if form.activity_type == "office" %}
					Office – typical scenario with all persons seated, talking occasionally (talking assumed for 1/3rd of the time).
					{% elif form.activity_type == "meeting" %}
					Meeting – typical scenario with all persons seated, one person talking at a time.
					{% elif form.activity_type == "callcentre" %}
					Call Centre = typical office-like scenario with all persons seated, all talking continuously.
					{% elif form.activity_type == "controlroom-day" %}
					Control Room (Day Shift) = specific control room scenario, all persons seated, all talking 50% of the time.
					{% elif form.activity_type == "controlroom-night" %}
					Control Room (Night Shift) = specific control room scenario with all persons seated, all talking for 10% of the time.
					{% elif form.activity_type == "library" %}
					Library = Library scenario with all persons seated, breathing and not talking.
					{% elif form.activity_type == "workshop" %}
					Workshop = assembly workshop environment, all persons doing moderate physical activity, talking 50% of the time.
					{% elif form.activity_type == "training" %}
					Training – one person (the trainer) standing, talking, all others seated, talking quietly (whispering). It is assumed the trainer is the infected person, for the worst case scenario.
					{% elif form.activity_type == "lab" %}
					Laboratory = Lab or technical environment, all persons doing light physical activity, talking 50% of the time.
					{% elif form.activity_type == "gym" %}
					Gym = For comparison only, all persons doing heavy physical exercise, breathing and not talking.
					{% endif %}
					</p></li>
					<li><p class="data_text">Exposed occupant(s) activity time:</p></li>
						<ul>
							<li><p class="data_subtext">Start time: {{ form.exposed_start | minutes_to_time }} &nbsp&nbsp End time: {{ form.exposed_finish | minutes_to_time }}</p></li>
						</ul>
					<li><p class="data_text">Infected occupant(s) activity time:</p></li>
					<ul>
						<li><p class="data_subtext">Start time: {{ form.infected_start | minutes_to_time }} &nbsp&nbsp End time: {{ form.infected_finish | minutes_to_time }}</p></li>
					</ul>
					<li><p class="data_text">Event for the month of {{ form.event_month }}</p></li>
				</ul>

				<p class="data_title">Break data:</p>
				{% if form.infected_dont_have_breaks_with_exposed %}
				<p style="padding-left:15px;"> Exposed occupant(s):</p>
				{% endif %}
				<ul>
					<li><p class="data_text">Lunch break:
					{% if form.exposed_lunch_option%}
					Yes</li>
					<ul>
						<li><p class="data_subtext">Start time: {{ form.exposed_lunch_start | minutes_to_time }} &nbsp&nbsp End time: {{ form.exposed_lunch_finish | minutes_to_time }}</p></li>
					</ul>
					{% else%}
					No
					{% endif %}
					</p></li>
					<li><p class="data_text">Coffee breaks: {{ form.exposed_number_of_coffee_breaks() }}
					{% if form.exposed_number_of_coffee_breaks() > 0 %}
					each of {{ form.exposed_coffee_duration }} minutes duration
					</p></li>
					<ul>
					{%- for start_time, end_time in form.exposed_coffee_break_times() %}
					<li><p class="data_subtext">Coffee break {{ loop.index }}: Start: {{ start_time | minutes_to_time }} &nbsp&nbsp End: {{ end_time | minutes_to_time }}</p></li>
					{%- endfor %}
					</ul>
					{% endif %}
				</ul>

				{% if form.infected_dont_have_breaks_with_exposed %}
				<p style="padding-left:15px;"> Infected occupant(s):</p>
				<ul>
					<li><p class="data_text">Lunch break:
					{% if form.infected_lunch_option%}
					Yes</li>
					<ul>
						<li><p class="data_subtext">Start time: {{ form.infected_lunch_start | minutes_to_time }} &nbsp&nbsp End time: {{ form.infected_lunch_finish | minutes_to_time }}</p></li>
					</ul>
					{% else%}
					No
					{% endif %}
					</p></li>
					<li><p class="data_text">Coffee breaks: {{ form.infected_number_of_coffee_breaks() }}
					{% if form.infected_number_of_coffee_breaks() > 0 %}
					each of {{ form.infected_coffee_duration }} minutes duration
					</p></li>
					<ul>
					{%- for start_time, end_time in form.infected_coffee_break_times() %}
					<li><p class="data_subtext">Coffee break {{ loop.index }}: Start: {{ start_time | minutes_to_time }} &nbsp&nbsp End: {{ end_time | minutes_to_time }}</p></li>
					{%- endfor %}
					</ul>
					{% endif %}
				</ul>
				{% endif %}

<<<<<<< HEAD
				<p class="data_title">Mask wearing:</p>
				<ul>
					<li><p class="data_text">Masks worn at workstations? {{ 'Yes' if form.mask_wearing_option == "mask_on" else 'No' }} </p></li>
					{% if form.mask_wearing_option == "mask_on" %}
					<li><p class="data_text">Mask type: {{ form.mask_type }}</p></li>
					{% endif %}
=======
    <p class="data_text"> <strong> Notes for alternative scenarios: </strong><br>
	    <ol>
	    	<li>This graph shows the concentration of infectious quanta in the air. The filtration of Type I and FFP2 masks, if worn, applies not only to the emission rate but also to the individual exposure (i.e. inhalation).
	    For this reason, scenarios with different types of mask will show the same concentration on the graph but have different absorbed doses and infection probabilities.</li>
	   		<li>If you have selected more sophisticated options, such as HEPA filtration or FFP2 masks, alternatives will be indicated in the plot as the "base scenario with/without...", representing a variation on the inputs inserted in the form.<br>
	    	The other alternative scenarios shown for comparison will not include either HEPA filtration or FFP2 masks.</li>
	    </ol>
	    <br>
	</p>
>>>>>>> 7855e456

				</ul>

			{% endblock simulation_overview %}	
		</div>
	</div>
</div>

<script src="https://code.jquery.com/jquery-3.3.1.slim.min.js" integrity="sha384-q8i/X+965DzO0rT7abK41JStQIAqVgRVzpbzo5smXKp4YfRvH+8abtTE1Pi6jizo" crossorigin="anonymous"></script>
<script src="https://cdnjs.cloudflare.com/ajax/libs/popper.js/1.14.3/umd/popper.min.js" integrity="sha384-ZMP7rVo3mIykV+2+9J3UJ46jBk0WLaUAdn689aCwoqbBJiSnjAK/l8WvCWPIPm49" crossorigin="anonymous"></script>
<script src="https://stackpath.bootstrapcdn.com/bootstrap/4.1.3/js/bootstrap.min.js" integrity="sha384-ChfqqxuZUCnJSK3+MXmPNIyE6ZbWh2IMqE241rYiqJxyMiZ6OW/JmZQ5stwEULTy" crossorigin="anonymous"></script>
</body>
</html><|MERGE_RESOLUTION|>--- conflicted
+++ resolved
@@ -343,25 +343,12 @@
 				</ul>
 				{% endif %}
 
-<<<<<<< HEAD
 				<p class="data_title">Mask wearing:</p>
 				<ul>
 					<li><p class="data_text">Masks worn at workstations? {{ 'Yes' if form.mask_wearing_option == "mask_on" else 'No' }} </p></li>
 					{% if form.mask_wearing_option == "mask_on" %}
 					<li><p class="data_text">Mask type: {{ form.mask_type }}</p></li>
 					{% endif %}
-=======
-    <p class="data_text"> <strong> Notes for alternative scenarios: </strong><br>
-	    <ol>
-	    	<li>This graph shows the concentration of infectious quanta in the air. The filtration of Type I and FFP2 masks, if worn, applies not only to the emission rate but also to the individual exposure (i.e. inhalation).
-	    For this reason, scenarios with different types of mask will show the same concentration on the graph but have different absorbed doses and infection probabilities.</li>
-	   		<li>If you have selected more sophisticated options, such as HEPA filtration or FFP2 masks, alternatives will be indicated in the plot as the "base scenario with/without...", representing a variation on the inputs inserted in the form.<br>
-	    	The other alternative scenarios shown for comparison will not include either HEPA filtration or FFP2 masks.</li>
-	    </ol>
-	    <br>
-	</p>
->>>>>>> 7855e456
-
 				</ul>
 
 			{% endblock simulation_overview %}	
