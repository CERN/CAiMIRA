<!DOCTYPE html>
<html lang="en">
<head>
	<meta charset="UTF-8">
	<meta name="viewport" content="width=device-width, initial-scale=1, maximum-scale=1.0">

  	<title>Report | CARA (COVID Airborne Risk Assessment)</title>

	<link rel="stylesheet" type="text/css" href="{{ calculator_prefix }}/static/css/report.css">
	<link rel="stylesheet" href="https://stackpath.bootstrapcdn.com/bootstrap/4.3.1/css/bootstrap.min.css" integrity="sha384-ggOyR0iXCbMQv3Xipma34MD+dH/1fQ784/j6cY/iJTQUOhcWr7x9JvoRxT2MZw1T" crossorigin="anonymous">
	<link rel="stylesheet" href="/static/css/style.css">
	<script src="https://d3js.org/d3.v7.min.js"></script>
	<script src="{{ calculator_prefix }}/static/js/report.js" type="application/javascript"></script>

</head>

<body id="body">

{% block report_header %}

	<div id="report-header-div" class="d-flex flex-row" style="margin: 1%">
		<img id="report_logo" src="/static/images/cara_logo.200x200.png" class="d-inline-block align-middle mr-3">
		<div style="margin-right: -105px" class='align-self-center mr-auto'>
			<h2 class="header_text mb-0">CARA - CALCULATOR REPORT</h1>
			<p class="mb-0" id="report_version"> Created {{ creation_date }} using CARA calculator version v{{ form.calculator_version }}</p>
		</div>
		<button type="button" class="btn btn-outline-dark align-self-center" id="download-pdf" style="margin-right: -100pt" onclick="print()">Print Report</button>
		<a href="{{ permalink.link }}" style="float: left;" id="pdf_qrcode_aref" class="align-self-center invisible mr-0"><div id="pdf_qrcode"></div></a>
	</div>

{% endblock report_header %}

<div class="tabs-div">
	<ul class="nav nav-tabs" role="tablist" style="margin: 0.5% 0% 0% 1%">
		<li class="nav-item">
			<a class="nav-link active" id="results-tab" data-toggle="tab" href="#results" role="tab" aria-controls="results" aria-selected="true">Results</a>
		</li>
		<li class="nav-item">
			<a class="nav-link" id="data-tab" data-toggle="tab" href="#data" role="tab" aria-controls="data" aria-selected="false">Input Data</a>
		</li>
		{% block report_preamble_navtab %}
		{% endblock report_preamble_navtab %}
	</ul>

	<div class="tab-content" style="border-top: #dee2e6 1px solid; margin-top: -1px" >
	
		<div class="tab-pane show active" id="results" role="tabpanel" aria-labelledby="results-tab" style="padding: 1%">
			
			{% block report_results %}
				<div class="card bg-light mb-3" id="results-div">
  					<div class="card-header"><strong>Results </strong>
					  	<button class="icon_button p-0 float-right" data-toggle="collapse" href="#collapseResults" role="button" aria-expanded="true" aria-controls="collapseResults">
							<svg xmlns="http://www.w3.org/2000/svg" width="16" height="16" fill="currentColor" class="bi bi-chevron-expand" viewBox="0 0 16 16">
								<path fill-rule="evenodd" d="M3.646 9.146a.5.5 0 0 1 .708 0L8 12.793l3.646-3.647a.5.5 0 0 1 .708.708l-4 4a.5.5 0 0 1-.708 0l-4-4a.5.5 0 0 1 0-.708zm0-2.292a.5.5 0 0 0 .708 0L8 3.207l3.646 3.647a.5.5 0 0 0 .708-.708l-4-4a.5.5 0 0 0-.708 0l-4 4a.5.5 0 0 0 0 .708z"/>
							</svg>
						</button>
					</div>
					<div class="collapse show" id="collapseResults">
						<div class="card-body">
							<p class="card-text">
								<div class="align-self-center">
									<div class="d-flex">
									<div class="split">
										<div class="col-md-3">
											<div style="text-align:center"><b>Probability of infection (%)</b></div>
											<div class="d-flex" style="min-height: 160px">
												{% block warning_animation %}
													<div class="intro-banner-vdo-play-btn bg-secondary m-auto d-flex align-items-center justify-content-center">
														<b>{{prob_inf | non_zero_percentage}}</b>
														<i class="glyphicon glyphicon-play whiteText" aria-hidden="true"></i>
														<span class="ripple bg-secondary"></span>
														<span class="ripple bg-secondary"></span>
														<span class="ripple bg-secondary"></span>
													</div>
												{% endblock warning_animation %}
											</div>
										</div>
										<div class="col-md-8 pr-0 pl-0">
											{% block report_summary %}
												<div class="align-self-center alert alert-dark" role="alert">
													Taking into account the uncertainties tied to the model variables, in this scenario, the <b>probability of one exposed occupant getting infected is {{ prob_inf | non_zero_percentage }}</b> and the <b>expected number of new cases is {{ expected_new_cases | float_format }}</b>*.
												</div>
											{% endblock report_summary %}
										</div>
									</div>
									</div>
									{% block report_summary_footnote %}
									{% endblock report_summary_footnote %}
								</div>
								<p id="section1">* The results are based on the parameters and assumptions published in the CERN Open Report <a href="https://cds.cern.ch/record/2756083"> CERN-OPEN-2021-004</a>.</p>
<<<<<<< HEAD

								<div id="concentration_plot" style="height: 400px"></div>
=======
								<svg id="result_plot" width="1000" height="400"></svg>
>>>>>>> fdffee20
								<script type="application/javascript">
									var times = {{ times | JSONify }}
									var concentrations = {{ concentrations | JSONify }}
									var cumulative_doses = {{ cumulative_doses | JSONify }}
									var exposed_presence_intervals = {{ exposed_presence_intervals | JSONify }}
<<<<<<< HEAD
									draw_concentration_plot("concentration_plot", times, concentrations, exposed_presence_intervals);
=======
									draw_concentration_plot("#result_plot", times, concentrations, cumulative_doses, exposed_presence_intervals);
>>>>>>> fdffee20
								</script>
              				</p>
						</div>
					</div>
				</div>
				<div class="card bg-light mb-3">
  					<div class="card-header"><strong>Alternative scenarios</strong>
						<button class="icon_button p-0 float-right" data-toggle="collapse" href="#collapseAlternativeScenarios" role="button" aria-expanded="false" aria-controls="collapseAlternativeScenarios">
							<svg xmlns="http://www.w3.org/2000/svg" width="16" height="16" fill="currentColor" class="bi bi-chevron-expand" viewBox="0 0 16 16">
								<path fill-rule="evenodd" d="M3.646 9.146a.5.5 0 0 1 .708 0L8 12.793l3.646-3.647a.5.5 0 0 1 .708.708l-4 4a.5.5 0 0 1-.708 0l-4-4a.5.5 0 0 1 0-.708zm0-2.292a.5.5 0 0 0 .708 0L8 3.207l3.646 3.647a.5.5 0 0 0 .708-.708l-4-4a.5.5 0 0 0-.708 0l-4 4a.5.5 0 0 0 0 .708z"/>
							</svg>
						</button>
					</div>	
					<div class="collapse" id="collapseAlternativeScenarios">
						<div class="card-body">
							<div>
								<div id="alternative_scenario_plot" style="height: 400px"></div>
								<script type="application/javascript">
									var alternative_scenarios = {{ alternative_scenarios.stats | JSONify }}
									var times = {{ times | JSONify }}
									draw_alternative_scenarios_plot("concentration_plot", "alternative_scenario_plot", times, alternative_scenarios);
								</script>
								<br>
								{% block report_scenarios_summary_table %}
									<table class="table w-auto">
										<thead class="thead-light">
											<tr>
												<th>Scenario</th>
												<th>P(I)</th>
												<th>Expected new cases</th>
											</tr>
										</thead>
										<tbody>
										{% for scenario_name, scenario_stats in alternative_scenarios.stats.items() %}
											<tr>
												<td> {{ scenario_name }}</td>
												<td> {{ scenario_stats.probability_of_infection | non_zero_percentage }}</td>
												<td style="text-align:right">{{ scenario_stats.expected_new_cases | float_format }}</td>
											</tr>
										{% endfor %}
										</tbody>
									</table>
								{% endblock report_scenarios_summary_table %}
							</div>
							<br/>
							<p class="data_text"> <strong> Notes for alternative scenarios: </strong><br>
								<ol>
									<li>This graph shows the concentration of infectious quanta in the air. The filtration of Type I and FFP2 masks, if worn, applies not only to the emission rate but also to the individual exposure (i.e. inhalation).
								For this reason, scenarios with different types of mask will show the same concentration on the graph but have different absorbed doses and infection probabilities.</li>
									<li>If you have selected more sophisticated options, such as HEPA filtration or FFP2 masks, this will be indicated in the plot as the "base scenario", representing the inputs inserted in the form.<br>
									The other alternative scenarios shown for comparison will not include either HEPA filtration or FFP2 masks.</li>
								</ol>
								<br>
							</p>
						</div>
					</div>
				</div>
			{% endblock report_results %}

			{% block report_footer %}
				<div class="card bg-light mb-3">
					<div class="card-header"><strong>Link to reproduce results </strong> 
					<button class="icon_button p-0 float-right" data-toggle="collapse" href="#collapseQRcode" role="button" aria-expanded="true" aria-controls="collapseQRcode">
						<svg xmlns="http://www.w3.org/2000/svg" width="16" height="16" fill="currentColor" class="bi bi-chevron-expand" viewBox="0 0 16 16">
						<path fill-rule="evenodd" d="M3.646 9.146a.5.5 0 0 1 .708 0L8 12.793l3.646-3.647a.5.5 0 0 1 .708.708l-4 4a.5.5 0 0 1-.708 0l-4-4a.5.5 0 0 1 0-.708zm0-2.292a.5.5 0 0 0 .708 0L8 3.207l3.646 3.647a.5.5 0 0 0 .708-.708l-4-4a.5.5 0 0 0-.708 0l-4 4a.5.5 0 0 0 0 .708z"/>
						</svg>
					</button>
					</div>
					<div class="collapse show" id="collapseQRcode">
						<div class="card-body">
							<div class="text-center"><button id="mobile_link" class="btn btn-primary btn-sm d-none" data-toggle="tooltip" data-placement="top" title="Copy to clipboard" onclick="copy_clipboard('{{ permalink.link }}');">Click to copy a shareable link</button></div>					
							<div id="link_reproduce_results" class="split">
								<div><a href="{{ permalink.link }}" style="float: left;"><div id="qrcode"></div></a></div>
								<div class="align-self-center"><span style="float: left; vertical-align: middle; display: inline-block;">
								<p style="display: inline-block; vertical-align: middle; line-height: normal;">
								Click the QR code to regenerate the report and get a shareable link.<br>Alternatively, scan to regenerate the report.<br>
								</p>
								</span></div>
							</div>	
						</div>
					</div>
				</div>
				<div style="clear: both;"></div>
			{% endblock report_footer %}
		</div>

		<div class="tab-pane" id="data" role="tabpanel" aria-labelledby="data-tab" style="padding: 1%">
			{% block simulation_overview %}
				<div class="card">
					<div class="card-header"><strong>Simulation:</strong></div>
					<div class="card-body">
						<p>Simulation Name: {{ form.simulation_name }}</p>
						<p>Room Number: {{ form.room_number }}</p>
					</div>
				</div>
				<br>
				<div class="card">
					<div class="card-header"> <strong>Input data:</strong></div>
					<div class="card-body">
						<ul>
							<li><p class="data_text">Virus variant:
							{% if form.virus_type == "SARS_CoV_2" %}
							SARS-CoV-2 (nominal strain)
							{% elif form.virus_type == "SARS_CoV_2_B117" %}
							<a href="https://www.ecdc.europa.eu/en/publications-data/covid-19-risk-assessment-spread-new-sars-cov-2-variants-eueea">SARS-CoV-2 (Alpha VOC) </a>
							{% elif form.virus_type == "SARS_CoV_2_P1" %}
							<a href="https://doi.org/10.1126/science.abh2644">SARS-CoV-2 (Gamma VOC)</a>
							{% elif form.virus_type == "SARS_CoV_2_B16172" %}
							<a href="https://www.bmj.com/content/373/bmj.n1513">SARS-CoV-2 (Delta VOC)</a>
							{% endif %}
							</p></li>
							<li><p class="data_text">Room Volume: {{ model.concentration_model.room.volume }} m³</p></li>
							<li><p class="data_text">Room Central Heating: {{ "On" if form.room_heating_option else "Off" }}</p></li>
							<li><p class="data_text">Geographic Location: {{ form.location_name }}</p></li>
							{% if form.ventilation_type == "natural_ventilation" %}
							<li><p class="data_text">Nearest weather station: {{ form.nearest_weather_station()[1].strip().title() }}</p></li>
							{% endif %}
						</ul>
					</div>
				</div>
				<br>
				<div class="card">
					<div class="card-header"><strong>Ventilation data:</strong></div>
					<div class="card-body">
						<ul>
							<li><p class="data_text">Mechanical ventilation:
							{% if form.ventilation_type == "mechanical_ventilation" %}
							Yes </p></li>
							<ul>
								<li><p class="data_subtext">
								{% if form.mechanical_ventilation_type == "mech_type_air_supply"%}
								Air supply flow rate: {{ form.air_supply }} m³ / hour
								{% elif form.mechanical_ventilation_type == "mech_type_air_changes"%}
								Air changes per hour: {{ form.air_changes }} h⁻¹
								{% endif %}
								</p></li>
							</ul>
							{% else %}
							No </li>
							{% endif %}
							<li><p class="data_text">Natural ventilation:
							{% if form.ventilation_type == "natural_ventilation"%}
							Yes </p></li>
							<ul>
								<li><p class="data_subtext">Number of windows: {{ form.windows_number }}</p></li>
								<li><p class="data_subtext">Height of window: {{ form.window_height }} m</p></li>
								<li><p class="data_subtext">Window type:
								{% if form.window_type == "window_hinged" %}
								Top- or Bottom-Hung</p></li>
								<li><p class="data_subtext">Width of window: {{ form.window_width }} m</p></li>
								{% elif form.window_type == "window_sliding" %}
								Sliding / Side-Hung</p></li>
								{% endif %}
								<li><p class="data_subtext">Opening distance: {{ form.opening_distance }} m</p></li>
								<li><p class="data_subtext">Windows open:
								{% if form.window_opening_regime == "windows_open_periodically" %}
								Periodically for {{ form.windows_duration | readable_minutes}}
									every {{ form.windows_frequency | readable_minutes}}
								{% elif form.window_opening_regime == "windows_open_permanently" %}
								Permanently
								{% endif %}
								</p></li>
							</ul>
								<p class="data_subtext data_italic">When using the natural ventilation option, air flows are calculated using averaged hourly temperatures for the region {{ form.location_name }}, based on historical data for the month selected.</p>
							{% else %}
							No </p></li>
							{% endif %}
							<li><p class="data_text">HEPA Filtration: {{ 'Yes' if form.hepa_option else 'No' }}</li>
							{% if form.hepa_option %}
							<ul>
								<li><p class="data_text">HEPA amount: {{ form.hepa_amount }} m³ / hour</p></li>
							</ul>
							{% endif %}
						</ul>
					</div>
				</div>
				<br>
				<div class="card">
					<div class="card-header"><strong>Event data:</strong></div>
					<div class="card-body">
						<ul>
							<li><p class="data_text">Number of attendees and infected people: {{ form.total_people }} in attendance, of whom {{ form.infected_people }}
							{{ "is" if form.infected_people == 1 else "are" }}
							infected.</p></li>
							<li><p class="data_text">
							Activity type:
							{% if form.activity_type == "office" %}
							Office – typical scenario with all persons seated, talking occasionally (talking assumed for 1/3rd of the time).
							{% elif form.activity_type == "meeting" %}
							Meeting – typical scenario with all persons seated, one person talking at a time.
							{% elif form.activity_type == "callcentre" %}
							Call Centre = typical office-like scenario with all persons seated, all talking continuously.
							{% elif form.activity_type == "controlroom-day" %}
							Control Room (Day Shift) = specific control room scenario, all persons seated, all talking 50% of the time.
							{% elif form.activity_type == "controlroom-night" %}
							Control Room (Night Shift) = specific control room scenario with all persons seated, all talking for 10% of the time.
							{% elif form.activity_type == "library" %}
							Library = Library scenario with all persons seated, breathing and not talking.
							{% elif form.activity_type == "workshop" %}
							Workshop = assembly workshop environment, all persons doing moderate physical activity, talking 50% of the time.
							{% elif form.activity_type == "training" %}
							Training – one person (the trainer) standing, talking, all others seated, talking quietly (whispering). It is assumed the trainer is the infected person, for the worst case scenario.
							{% elif form.activity_type == "lab" %}
							Laboratory = Lab or technical environment, all persons doing light physical activity, talking 50% of the time.
							{% elif form.activity_type == "gym" %}
							Gym = For comparison only, all persons doing heavy physical exercise, breathing and not talking.
							{% endif %}
							</p></li>
							<li><p class="data_text">Exposed occupant(s) activity time:</p></li>
								<ul>
									<li><p class="data_subtext">Start time: {{ form.exposed_start | minutes_to_time }}</p></li>
									<li><p class="data_subtext">End time: {{ form.exposed_finish | minutes_to_time }}</p></li>
								</ul>
							<li><p class="data_text">Infected occupant(s) activity time:</p></li>
							<ul>
								<li><p class="data_subtext">Start time: {{ form.infected_start | minutes_to_time }}</p></li>
								<li><p class="data_subtext">End time: {{ form.infected_finish | minutes_to_time }}</p></li>
							</ul>
							<li><p class="data_text">Event for the month of {{ form.event_month }}</p></li>
						</ul>
					</div>
				</div>
				<br>
				<div class="card">
					<div class="card-header"><strong>Break data:</strong></div>
					<div class="card-body">
						{% if form.infected_dont_have_breaks_with_exposed %}
						<p style="padding-left:15px;"> Exposed occupant(s):</p>
						{% endif %}
						<ul>
							<li><p class="data_text">Lunch break:
							{% if form.exposed_lunch_option%}
							Yes</li>
							<ul>
								<li><p class="data_subtext">Start time: {{ form.exposed_lunch_start | minutes_to_time }}</p></li>
								<li><p class="data_subtext">End time: {{ form.exposed_lunch_finish | minutes_to_time }}</p></li>
							</ul>
							{% else%}
							No
							{% endif %}
							</p></li>
							<li><p class="data_text">Coffee breaks: {{ form.exposed_number_of_coffee_breaks() }}
							{% if form.exposed_number_of_coffee_breaks() > 0 %}
							each of {{ form.exposed_coffee_duration }} minutes duration
							</p></li>
							<ul>
							{%- for start_time, end_time in form.exposed_coffee_break_times() %}
							<li><p class="data_subtext">Coffee break {{ loop.index }}: Start: {{ start_time | minutes_to_time }} &nbsp&nbsp End: {{ end_time | minutes_to_time }}</p></li>
							{%- endfor %}
							</ul>
							{% endif %}
						</ul>
						{% if form.infected_dont_have_breaks_with_exposed %}
						<p style="padding-left:15px;"> Infected occupant(s):</p>
						
						<ul>
							<li><p class="data_text">Lunch break:
							{% if form.infected_lunch_option%}
							Yes</li>
							<ul>
								<li><p class="data_subtext">Start time: {{ form.infected_lunch_start | minutes_to_time }}</p></li>
								<li><p class="data_subtext">End time: {{ form.infected_lunch_finish | minutes_to_time }}</p></li>
							</ul>
							{% else%}
							No
							{% endif %}
							</p></li>
							<li><p class="data_text">Coffee breaks: {{ form.infected_number_of_coffee_breaks() }}
							{% if form.infected_number_of_coffee_breaks() > 0 %}
							each of {{ form.infected_coffee_duration }} minutes duration
							</p></li>
							<ul>
							{%- for start_time, end_time in form.infected_coffee_break_times() %}
							<li><p class="data_subtext">Coffee break {{ loop.index }}: Start: {{ start_time | minutes_to_time }} &nbsp&nbsp End: {{ end_time | minutes_to_time }}</p></li>
							{%- endfor %}
							</ul>
							{% endif %}
						</ul>
						{% else %}
						<i>Same breaks taken by the exposed and infected persons.</i>
						{% endif %}
					</div>
				</div>
				<br>
				<div class="card">
					<div class="card-header"><strong>Mask wearing:</strong></div>
					<div class="card-body">	
						<ul>
							<li><p class="data_text">Masks worn at workstations? {{ 'Yes' if form.mask_wearing_option == "mask_on" else 'No' }} </p></li>
							{% if form.mask_wearing_option == "mask_on" %}
							<li><p class="data_text">Mask type: {{ form.mask_type }}</p></li>
							{% endif %}
						</ul>
					</div>
				</div>
				<br>
			{% endblock simulation_overview %}	
		</div>
		{% block report_preamble %}
		{% endblock report_preamble %}	
	</div>
</div>

{% block disclaimer_container %}
	<br><br><br>
	<div style="border: #dee2e6 1px solid; margin: 1%; padding: 20px" class="rounded">
		{% block disclaimer %}
		<p class="image"> <img align="middle" src="{{ calculator_prefix }}/static/images/disclaimer.jpg" width="40" height="40"><b>Disclaimer:</b><br><br></p>

		<p>
			CARA is a risk assessment tool developed to model the concentration of viruses in enclosed spaces, in order to inform space-management decisions.
		</p>
		<p>
			CARA models the concentration profile of potential infectious viruses in enclosed spaces with clear and intuitive graphs.
			The user can set a number of parameters, including room volume, exposure time, activity type, mask-wearing and ventilation.
			The report generated indicates how to avoid exceeding critical concentrations and chains of airborne transmission in spaces such as individual offices, meeting rooms and labs.
		</p>
		<p>
			The risk assessment tool simulates the long-range airborne spread SARS-CoV-2 virus in a finite volume, assuming a homogenous mixture, and estimates the risk of COVID-19 airborne transmission therein.
			The results DO NOT include short-range airborne exposure (where the physical distance is a significant factor) nor the other known modes of SARS-CoV-2 transmission.
			Hence, the output from this model is only valid when the other recommended public health & safety instructions are observed, such as adequate physical distancing, good hand hygiene and other barrier measures.
		</p>
		<p>
			The model used is based on scientific publications relating to airborne transmission of infectious diseases, dose-response exposures and aerosol science, as of February 2021.
			It can be used to compare the effectiveness of different airborne-related risk mitigation measures.
		</p>
		<p>
			Note that this model applies a deterministic approach, i.e., it is assumed at least one person is infected and shedding viruses into the simulated volume.
			Nonetheless, it is also important to understand that the absolute risk of infection is uncertain, as it will depend on the probability that someone infected attends the event.
			The model is most useful for comparing the impact and effectiveness of different mitigation measures such as ventilation, filtration, exposure time, physical activity and
			the size of the room, only considering long-range airborne transmission of COVID-19 in indoor settings.
		</p>
		<p>
			This tool is designed to be informative, allowing the user to adapt different settings and model the relative impact on the estimated infection probabilities.
			The objective is to facilitate targeted decision-making and investment through comparisons, rather than a singular determination of absolute risk.
			While the SARS-CoV-2 virus is in circulation among the population, the notion of 'zero risk' or 'completely safe scenario' does not exist.
			Each event modelled is unique, and the results generated therein are only as accurate as the inputs and assumptions.
		</p>
		<p>
			CARA has not undergone review, approval or certification by competent authorities, and as a result, it cannot be considered
			as a fully endorsed and reliable tool, namely in the assessment of potential viral emissions from infected hosts to be modelled.
		</p>

		{% endblock disclaimer %}
	</div>
{% endblock disclaimer_container %}

<script src="https://code.jquery.com/jquery-3.3.1.slim.min.js" integrity="sha384-q8i/X+965DzO0rT7abK41JStQIAqVgRVzpbzo5smXKp4YfRvH+8abtTE1Pi6jizo" crossorigin="anonymous"></script>
<script src="https://cdnjs.cloudflare.com/ajax/libs/popper.js/1.14.7/umd/popper.min.js" integrity="sha384-UO2eT0CpHqdSJQ6hJty5KVphtPhzWj9WO1clHTMGa3JDZwrnQq4sF86dIHNDz0W1" crossorigin="anonymous"></script>
<script src="https://stackpath.bootstrapcdn.com/bootstrap/4.3.1/js/bootstrap.min.js" integrity="sha384-JjSmVgyd0p3pXB1rRibZUAYoIIy6OrQ6VrjIEaFf/nJGzIxFDsf4x0xIM+B07jRM" crossorigin="anonymous"></script>

<script src="https://cdnjs.cloudflare.com/ajax/libs/html2pdf.js/0.9.2/html2pdf.bundle.js"></script>

<script src="https://cdnjs.cloudflare.com/ajax/libs/qrcodejs/1.0.0/qrcode.min.js" integrity="sha512-CNgIRecGo7nphbeZ04Sc13ka07paqdeTu0WR1IM4kNcpmBAUSHSQX0FslNhTDadL4O5SAGapGt4FodqL8My0mA==" crossorigin="anonymous" referrerpolicy="no-referrer"></script>

<script type="text/javascript">
	//Enable tooltip
	$('[data-toggle="tooltip"]').tooltip();

    new QRCode(document.getElementById("qrcode"), {
        text: "{{ permalink.shortened }}",
        width: 330,
        height: 330,
        correctLevel : QRCode.CorrectLevel.L
    });
    new QRCode(document.getElementById("pdf_qrcode"), {
        text: "{{ permalink.shortened }}",
        width: 133,
        height: 133,
        correctLevel : QRCode.CorrectLevel.L
    });
</script>

</body>
</html><|MERGE_RESOLUTION|>--- conflicted
+++ resolved
@@ -88,22 +88,14 @@
 									{% endblock report_summary_footnote %}
 								</div>
 								<p id="section1">* The results are based on the parameters and assumptions published in the CERN Open Report <a href="https://cds.cern.ch/record/2756083"> CERN-OPEN-2021-004</a>.</p>
-<<<<<<< HEAD
 
 								<div id="concentration_plot" style="height: 400px"></div>
-=======
-								<svg id="result_plot" width="1000" height="400"></svg>
->>>>>>> fdffee20
 								<script type="application/javascript">
 									var times = {{ times | JSONify }}
 									var concentrations = {{ concentrations | JSONify }}
 									var cumulative_doses = {{ cumulative_doses | JSONify }}
 									var exposed_presence_intervals = {{ exposed_presence_intervals | JSONify }}
-<<<<<<< HEAD
-									draw_concentration_plot("concentration_plot", times, concentrations, exposed_presence_intervals);
-=======
-									draw_concentration_plot("#result_plot", times, concentrations, cumulative_doses, exposed_presence_intervals);
->>>>>>> fdffee20
+									draw_concentration_plot("concentration_plot", times, concentrations, cumulative_doses, exposed_presence_intervals);
 								</script>
               				</p>
 						</div>
