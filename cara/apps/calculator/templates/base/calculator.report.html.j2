<!DOCTYPE html>
<html lang="en">
<head>
	<meta charset="UTF-8">
	<meta name="viewport" content="width=device-width, initial-scale=1">

  	<title>Report | CARA (COVID Airborne Risk Assessment)</title>

	<link rel="stylesheet" type="text/css" href="{{ calculator_prefix }}/static/css/report.css">
	<link rel="stylesheet" href="https://stackpath.bootstrapcdn.com/bootstrap/4.3.1/css/bootstrap.min.css" integrity="sha384-ggOyR0iXCbMQv3Xipma34MD+dH/1fQ784/j6cY/iJTQUOhcWr7x9JvoRxT2MZw1T" crossorigin="anonymous">
<<<<<<< HEAD
	<script src="{{ calculator_prefix }}/static/js/pdf.js"></script>
	
=======

	<script src="https://d3js.org/d3.v7.min.js"></script>
	<script src="{{ calculator_prefix }}/static/js/report.js" type="application/javascript"></script>

>>>>>>> fe04e201
</head>

<body id="body">

{% block report_header %}

	<div id="report-header-div" class="d-flex flex-row">
		<img src="/static/images/cara_logo.200x200.png" style="height:150px; display:inline-block; vertical-align:middle; margin: 1%">
		<div class="d-flex align-self-center flex-column" style="margin-left: 1em; margin-right: auto">
			<h2 class="text-component-title" style="margin-bottom: 0">CARA - CALCULATOR REPORT</h1>
			<p style="margin-bottom: 0"> Created {{ creation_date }} using CARA calculator version v{{ form.calculator_version }}</p>
		</div>
		<button type="button" class="btn btn-outline-dark align-self-center" style="margin-right: -100pt" id="download-pdf" onclick="generate_pdf_version('{{qr_code.link}}')">Download PDF</button>
		<img id="pdf-qr-code" class="align-self-center" style="margin-right: 1%; visibility: hidden; width:100pt;" src="{{ qr_code.image }}"/>
	</div>

{% endblock report_header %}

<div class="tabs-div">
	<ul class="nav nav-tabs" role="tablist" style="margin: 0.5% 0% 0% 1%">
		<li class="nav-item">
			<a class="nav-link active" id="results-tab" data-toggle="tab" href="#results" role="tab" aria-controls="results" aria-selected="true">Results</a>
		</li>
		<li class="nav-item">
			<a class="nav-link" id="data-tab" data-toggle="tab" href="#data" role="tab" aria-controls="data" aria-selected="false">Input Data</a>
		</li>
		{% block report_preamble_navtab %}
		{% endblock report_preamble_navtab %}
	</ul>

<<<<<<< HEAD
	<div class="tab-content" style="border-top: #dee2e6 1px solid; margin-top: -1px" >
	
		<div class="tab-pane show active" id="results" role="tabpanel" aria-labelledby="results-tab" style="padding: 1%">
			
			{% block report_results %}
				<div class="card bg-light mb-3" id="results-div">
  					<div class="card-header"><strong>Results </strong>
					  	<button class="icon_button p-0 float-right" data-toggle="collapse" href="#collapseResults" role="button" aria-expanded="true" aria-controls="collapseResults">
							<svg xmlns="http://www.w3.org/2000/svg" width="16" height="16" fill="currentColor" class="bi bi-chevron-expand" viewBox="0 0 16 16">
								<path fill-rule="evenodd" d="M3.646 9.146a.5.5 0 0 1 .708 0L8 12.793l3.646-3.647a.5.5 0 0 1 .708.708l-4 4a.5.5 0 0 1-.708 0l-4-4a.5.5 0 0 1 0-.708zm0-2.292a.5.5 0 0 0 .708 0L8 3.207l3.646 3.647a.5.5 0 0 0 .708-.708l-4-4a.5.5 0 0 0-.708 0l-4 4a.5.5 0 0 0 0 .708z"/>
							</svg>
						</button>
					</div>
					<div class="collapse show" id="collapseResults">
						<div class="card-body">
							<p class="card-text">
								<div class="align-self-center">
									<div class="d-flex">
										<div style="min-width: 25%">
											<div style="text-align:center"><b>Probability of infection (%)</b></div>
											<div class="d-flex" style="min-height: 160px">
												{% block warning_animation %}
													<div class="intro-banner-vdo-play-btn bg-secondary m-auto d-flex align-items-center justify-content-center">
														<b>{{prob_inf | non_zero_percentage}}</b>
														<i class="glyphicon glyphicon-play whiteText" aria-hidden="true"></i>
														<span class="ripple bg-secondary"></span>
														<span class="ripple bg-secondary"></span>
														<span class="ripple bg-secondary"></span>
													</div>
												{% endblock warning_animation %}
											</div>
										</div>
=======
{% endblock simulation_overview %}

{% block report_results %}
	<p class="result_title">Results:</p>
		<p class="data_text">
		{% block report_summary %}
        Taking into account the uncertainties tied to the model variables, in this scenario, the <b>probability of one exposed occupant getting infected is {{ prob_inf | non_zero_percentage }}</b><a href="#section1">[*]</a> and the <b>expected number of new cases is {{ expected_new_cases | float_format }}</b>.
        {% endblock report_summary %}
		<p id="section1">[*] The results are based on the parameters and assumptions published in the CERN Open Report <a href="https://cds.cern.ch/record/2756083"> CERN-OPEN-2021-004</a></p>
        </p>

		<svg id="result_plot" width="900" height="400"></svg>
		<script type="application/javascript">
			var times = {{times}}
			var concentrations = {{concentrations}}
			var exposed_presence_intervals = {{exposed_presence_intervals}}
        	draw_concentration_plot("#result_plot", times, concentrations, exposed_presence_intervals);
    	</script>
>>>>>>> fe04e201

										{% block report_summary %}
											<div class="flex-row w-75 align-self-center alert alert-dark" role="alert">
												Taking into account the uncertainties tied to the model variables, in this scenario, the <b>probability of one exposed occupant getting infected is {{ prob_inf | non_zero_percentage }}</b><a href="#section1">[*]</a> and the <b>expected number of new cases is {{ expected_new_cases | float_format }}</b>.
											</div>
										{% endblock report_summary %}
									</div>
									{% block report_summary_footnote %}
									{% endblock report_summary_footnote %}
								</div>
								<img id="scenario_concentration_plot" src="{{ scenario_plot_src }}" />
								<p id="section1">[*] The results are based on the parameters and assumptions published in the CERN Open Report <a href="https://cds.cern.ch/record/2756083"> CERN-OPEN-2021-004</a></p>
							</p>
						</div>
					</div>
				</div>
				<div class="break-avoid first_page"></div>	
				<div class="card bg-light mb-3">
  					<div class="card-header"><strong>Alternative scenarios</strong>
						<button class="icon_button p-0 float-right" data-toggle="collapse" href="#collapseAlternativeScenarios" role="button" aria-expanded="false" aria-controls="collapseAlternativeScenarios">
							<svg xmlns="http://www.w3.org/2000/svg" width="16" height="16" fill="currentColor" class="bi bi-chevron-expand" viewBox="0 0 16 16">
								<path fill-rule="evenodd" d="M3.646 9.146a.5.5 0 0 1 .708 0L8 12.793l3.646-3.647a.5.5 0 0 1 .708.708l-4 4a.5.5 0 0 1-.708 0l-4-4a.5.5 0 0 1 0-.708zm0-2.292a.5.5 0 0 0 .708 0L8 3.207l3.646 3.647a.5.5 0 0 0 .708-.708l-4-4a.5.5 0 0 0-.708 0l-4 4a.5.5 0 0 0 0 .708z"/>
							</svg>
						</button>
					</div>	
					<div class="collapse" id="collapseAlternativeScenarios">
						<div class="card-body">
							<div>
								<img id="scenario_concentration_plot" src="{{ alternative_scenarios.plot }}" />

								{% block report_scenarios_summary_table %}
									<table class="table w-auto">
										<thead class="thead-light">
											<tr>
												<th>Scenario</th>
												<th>P(I)</th>
												<th>Expected new cases</th>
											</tr>
										</thead>
										<tbody>
										{% for scenario_name, scenario_stats in alternative_scenarios.stats.items() %}
											<tr>
												<td> {{ scenario_name }}</td>
												<td> {{ scenario_stats.probability_of_infection | non_zero_percentage }}</td>
												<td style="text-align:right">{{ scenario_stats.expected_new_cases | float_format }}</td>
											</tr>
										{% endfor %}
										</tbody>
									</table>
								{% endblock report_scenarios_summary_table %}
							</div>
							<br/>
							<p class="data_text"> <strong> Notes for alternative scenarios: </strong><br>
								<ol>
									<li>This graph shows the concentration of infectious quanta in the air. The filtration of Type I and FFP2 masks, if worn, applies not only to the emission rate but also to the individual exposure (i.e. inhalation).
								For this reason, scenarios with different types of mask will show the same concentration on the graph but have different absorbed doses and infection probabilities.</li>
									<li>If you have selected more sophisticated options, such as HEPA filtration or FFP2 masks, this will be indicated in the plot as the "base scenario", representing the inputs inserted in the form.<br>
									The other alternative scenarios shown for comparison will not include either HEPA filtration or FFP2 masks.</li>
								</ol>
								<br>
							</p>
						</div>
					</div>
				</div>
				<div class="break-avoid second_page"></div>	
			{% endblock report_results %}

<<<<<<< HEAD
			{% block report_footer %}
				<div class="card bg-light mb-3" id="link_reproduce_results">
					<div class="card-header"><strong>Link to reproduce results </strong> 
					<button class="icon_button p-0 float-right" data-toggle="collapse" href="#collapseQRcode" role="button" aria-expanded="true" aria-controls="collapseQRcode">
						<svg xmlns="http://www.w3.org/2000/svg" width="16" height="16" fill="currentColor" class="bi bi-chevron-expand" viewBox="0 0 16 16">
						<path fill-rule="evenodd" d="M3.646 9.146a.5.5 0 0 1 .708 0L8 12.793l3.646-3.647a.5.5 0 0 1 .708.708l-4 4a.5.5 0 0 1-.708 0l-4-4a.5.5 0 0 1 0-.708zm0-2.292a.5.5 0 0 0 .708 0L8 3.207l3.646 3.647a.5.5 0 0 0 .708-.708l-4-4a.5.5 0 0 0-.708 0l-4 4a.5.5 0 0 0 0 .708z"/>
						</svg>
					</button>
					</div>
					<div class="collapse show" id="collapseQRcode">
						<div class="card-body">
							<div>
								<a href="{{ qr_code.link }}" style="float: left;"><img style="width:250pt;" id="qr_code" src="{{ qr_code.image }}"/></a>
								<span style="float: left; min-height: 250pt; line-height: 250pt; vertical-align: middle; display: inline-block;">
								<p style="display: inline-block; vertical-align: middle; line-height: normal;">
								Click the QR code to regenerate the report and get a shareable link.<br>Alternatively, scan to regenerate the report.<br> Mobile-friendly app coming soon!
								</p>
								</span>
							</div>	
						</div>
					</div>
				</div>
				<div style="clear: both;"></div>
			{% endblock report_footer %}
		</div>
=======
    <p class="data_text"> <strong> Notes for alternative scenarios: </strong><br>
	    <ol>
	    	<li>This graph shows the concentration of virions in the air. The filtration of Type I and FFP2 masks, if worn, applies not only to the emission rate but also to the individual exposure (i.e. inhalation).
	    For this reason, scenarios with different types of mask will show the same concentration on the graph but have different absorbed doses and infection probabilities.</li>
	   		<li>If you have selected more sophisticated options, such as HEPA filtration or FFP2 masks, alternatives will be indicated in the plot as the "base scenario with/without...", representing a variation on the inputs inserted in the form.<br>
	    	The other alternative scenarios shown for comparison will not include either HEPA filtration or FFP2 masks.</li>
	    </ol>
	    <br>
	</p>
>>>>>>> fe04e201

		<div class="tab-pane" id="data" role="tabpanel" aria-labelledby="data-tab" style="padding: 1%">
			{% block simulation_overview %}
				<div class=card>
					<div class="card-header"><strong>Simulation:</strong></div>
					<div class="card-body">
						<p>Simulation Name: {{ form.simulation_name }}</p>
						<p>Room Number: {{ form.room_number }}</p>
					</div>
				</div>
				<br>
				<div class="card">
					<div class="card-header"> <strong>Input data:</strong></div>
					<div class="card-body">
						<ul>
							<li><p class="data_text">Virus variant:
							{% if form.virus_type == "SARS_CoV_2" %}
							SARS-CoV-2 (nominal strain)
							{% elif form.virus_type == "SARS_CoV_2_B117" %}
							<a href="https://www.ecdc.europa.eu/en/publications-data/covid-19-risk-assessment-spread-new-sars-cov-2-variants-eueea">SARS-CoV-2 (Alpha VOC) </a>
							{% elif form.virus_type == "SARS_CoV_2_P1" %}
							<a href="https://github.com/CADDE-CENTRE/Novel-SARS-CoV-2-P1-Lineage-in-Brazil/blob/main/manuscript/FINAL_P1_MANUSCRIPT_25-02-2021_combined.pdf">SARS-CoV-2 (Gamma VOC)</a>
							{% elif form.virus_type == "SARS_CoV_2_B16172" %}
							<a href="https://www.bmj.com/content/373/bmj.n1513">SARS-CoV-2 (Delta VOC)</a>
							{% endif %}
							</p></li>
							<li><p class="data_text">Room Volume: {{ model.concentration_model.room.volume }} m³</p></li>
							<li><p class="data_text">Room Central Heating: {{ "On" if form.room_heating_option else "Off" }}</p></li>
						</ul>
					</div>
				</div>
				<br>
				<div class="card">
					<div class="card-header"><strong>Ventilation data:</strong></div>
					<div class="card-body">
						<ul>
							<li><p class="data_text">Mechanical ventilation:
							{% if form.ventilation_type == "mechanical_ventilation" %}
							Yes </p></li>
							<ul>
								<li><p class="data_subtext">
								{% if form.mechanical_ventilation_type == "mech_type_air_supply"%}
								Air supply flow rate: {{ form.air_supply }} m³ / hour
								{% elif form.mechanical_ventilation_type == "mech_type_air_changes"%}
								Air changes per hour: {{ form.air_changes }} h⁻¹
								{% endif %}
								</p></li>
							</ul>
							{% else %}
							No </li>
							{% endif %}
							<li><p class="data_text">Natural ventilation:
							{% if form.ventilation_type == "natural_ventilation"%}
							Yes </p></li>
							<ul>
								<li><p class="data_subtext">Number of windows: {{ form.windows_number }}</p></li>
								<li><p class="data_subtext">Height of window: {{ form.window_height }} m</p></li>
								<li><p class="data_subtext">Window type:
								{% if form.window_type == "window_hinged" %}
								Top- or Bottom-Hung</p></li>
								<li><p class="data_subtext">Width of window: {{ form.window_width }} m</p></li>
								{% elif form.window_type == "window_sliding" %}
								Sliding / Side-Hung</p></li>
								{% endif %}
								<li><p class="data_subtext">Opening distance: {{ form.opening_distance }} m</p></li>
								<li><p class="data_subtext">Windows open:
								{% if form.window_opening_regime == "windows_open_periodically" %}
								Periodically for {{ form.windows_duration | readable_minutes}}
									every {{ form.windows_frequency | readable_minutes}}
								{% elif form.window_opening_regime == "windows_open_permanently" %}
								Permanently
								{% endif %}
								</p></li>
							</ul>
								<p class="data_subtext data_italic">When using the natural ventilation option, air flows are calculated using averaged hourly temperatures for the Geneva region, based on historical data for the month selected.</p>
							{% else %}
							No </p></li>
							{% endif %}
							<li><p class="data_text">HEPA Filtration: {{ 'Yes' if form.hepa_option else 'No' }}</li>
							{% if form.hepa_option %}
							<ul>
								<li><p class="data_text">HEPA amount: {{ form.hepa_amount }} m³ / hour</p></li>
							</ul>
							{% endif %}
						</ul>
					</div>
				</div>
				<br>
				<div class="card">
					<div class="card-header"><strong>Event data:</strong></div>
					<div class="card-body">
						<ul>
							<li><p class="data_text">Number of attendees and infected people: {{ form.total_people }} in attendance, of whom {{ form.infected_people }}
							{{ "is" if form.infected_people == 1 else "are" }}
							infected.</p></li>
							<li><p class="data_text">
							Activity type:
							{% if form.activity_type == "office" %}
							Office – typical scenario with all persons seated, talking occasionally (talking assumed for 1/3rd of the time).
							{% elif form.activity_type == "meeting" %}
							Meeting – typical scenario with all persons seated, one person talking at a time.
							{% elif form.activity_type == "callcentre" %}
							Call Centre = typical office-like scenario with all persons seated, all talking continuously.
							{% elif form.activity_type == "controlroom-day" %}
							Control Room (Day Shift) = specific control room scenario, all persons seated, all talking 50% of the time.
							{% elif form.activity_type == "controlroom-night" %}
							Control Room (Night Shift) = specific control room scenario with all persons seated, all talking for 10% of the time.
							{% elif form.activity_type == "library" %}
							Library = Library scenario with all persons seated, breathing and not talking.
							{% elif form.activity_type == "workshop" %}
							Workshop = assembly workshop environment, all persons doing moderate physical activity, talking 50% of the time.
							{% elif form.activity_type == "training" %}
							Training – one person (the trainer) standing, talking, all others seated, talking quietly (whispering). It is assumed the trainer is the infected person, for the worst case scenario.
							{% elif form.activity_type == "lab" %}
							Laboratory = Lab or technical environment, all persons doing light physical activity, talking 50% of the time.
							{% elif form.activity_type == "gym" %}
							Gym = For comparison only, all persons doing heavy physical exercise, breathing and not talking.
							{% endif %}
							</p></li>
							<li><p class="data_text">Exposed occupant(s) activity time:</p></li>
								<ul>
									<li><p class="data_subtext">Start time: {{ form.exposed_start | minutes_to_time }} &nbsp&nbsp End time: {{ form.exposed_finish | minutes_to_time }}</p></li>
								</ul>
							<li><p class="data_text">Infected occupant(s) activity time:</p></li>
							<ul>
								<li><p class="data_subtext">Start time: {{ form.infected_start | minutes_to_time }} &nbsp&nbsp End time: {{ form.infected_finish | minutes_to_time }}</p></li>
							</ul>
							<li><p class="data_text">Event for the month of {{ form.event_month }}</p></li>
						</ul>
					</div>
				</div>
				<br>
				<div class="card">
					<div class="card-header"><strong>Break data:</strong></div>
					<div class="card-body">
						{% if form.infected_dont_have_breaks_with_exposed %}
						<p style="padding-left:15px;"> Exposed occupant(s):</p>
						{% endif %}
						<ul>
							<li><p class="data_text">Lunch break:
							{% if form.exposed_lunch_option%}
							Yes</li>
							<ul>
								<li><p class="data_subtext">Start time: {{ form.exposed_lunch_start | minutes_to_time }} &nbsp&nbsp End time: {{ form.exposed_lunch_finish | minutes_to_time }}</p></li>
							</ul>
							{% else%}
							No
							{% endif %}
							</p></li>
							<li><p class="data_text">Coffee breaks: {{ form.exposed_number_of_coffee_breaks() }}
							{% if form.exposed_number_of_coffee_breaks() > 0 %}
							each of {{ form.exposed_coffee_duration }} minutes duration
							</p></li>
							<ul>
							{%- for start_time, end_time in form.exposed_coffee_break_times() %}
							<li><p class="data_subtext">Coffee break {{ loop.index }}: Start: {{ start_time | minutes_to_time }} &nbsp&nbsp End: {{ end_time | minutes_to_time }}</p></li>
							{%- endfor %}
							</ul>
							{% endif %}
						</ul>
					</div>
				</div>
				<br>
				{% if form.infected_dont_have_breaks_with_exposed %}
				<div class="card">
					<div class="card-header"><strong> Infected occupant(s):</strong></div>
					<div class="card-body">
						<ul>
							<li><p class="data_text">Lunch break:
							{% if form.infected_lunch_option%}
							Yes</li>
							<ul>
								<li><p class="data_subtext">Start time: {{ form.infected_lunch_start | minutes_to_time }} &nbsp&nbsp End time: {{ form.infected_lunch_finish | minutes_to_time }}</p></li>
							</ul>
							{% else%}
							No
							{% endif %}
							</p></li>
							<li><p class="data_text">Coffee breaks: {{ form.infected_number_of_coffee_breaks() }}
							{% if form.infected_number_of_coffee_breaks() > 0 %}
							each of {{ form.infected_coffee_duration }} minutes duration
							</p></li>
							<ul>
							{%- for start_time, end_time in form.infected_coffee_break_times() %}
							<li><p class="data_subtext">Coffee break {{ loop.index }}: Start: {{ start_time | minutes_to_time }} &nbsp&nbsp End: {{ end_time | minutes_to_time }}</p></li>
							{%- endfor %}
							</ul>
							{% endif %}
						</ul>
					</div>
				</div>
				{% endif %}
				<br>
				<div class="card">
					<div class="card-header"><strong>Mask wearing:</strong></div>
					<div class="card-body">	
						<ul>
							<li><p class="data_text">Masks worn at workstations? {{ 'Yes' if form.mask_wearing_option == "mask_on" else 'No' }} </p></li>
							{% if form.mask_wearing_option == "mask_on" %}
							<li><p class="data_text">Mask type: {{ form.mask_type }}</p></li>
							{% endif %}
						</ul>
					</div>
				</div>
			{% endblock simulation_overview %}
			<div class="break-avoid third_page"></div>		
		</div>
		{% block report_preamble %}
		{% endblock report_preamble %}	
	</div>
</div>

{% block disclaimer_container %}
	<br><br><br>
	<div style="border: 2px solid black; padding: 15px;">
		{% block disclaimer %}
		<p class="image"> <img align="middle" src="{{ calculator_prefix }}/static/images/disclaimer.jpg" width="40" height="40"><b>Disclaimer:</b><br><br></p>

<<<<<<< HEAD
		<p>
			CARA is a risk assessment tool developed to model the concentration of viruses in enclosed spaces, in order to inform space-management decisions.
		</p>
		<p>
			CARA models the concentration profile of potential infectious viruses in enclosed spaces with clear and intuitive graphs.
			The user can set a number of parameters, including room volume, exposure time, activity type, mask-wearing and ventilation.
			The report generated indicates how to avoid exceeding critical concentrations and chains of airborne transmission in spaces such as individual offices, meeting rooms and labs.
		</p>
		<p>
			The risk assessment tool simulates the long-range airborne spread SARS-CoV-2 virus in a finite volume, assuming a homogenous mixture, and estimates the risk of COVID-19 infection therein.
			The results DO NOT include short-range airborne exposure (where the physical distance is a significant factor) nor the other known modes of SARS-CoV-2 transmission.
			Hence, the output from this model is only valid when the other recommended public health & safety instructions are observed, such as adequate physical distancing, good hand hygiene and other barrier measures.
		</p>
		<p>
			The model used is based on scientific publications relating to airborne transmission of infectious diseases, dose-response exposures and aerosol science, as of February 2021.
			It can be used to compare the effectiveness of different airborne-related risk mitigation measures.
		</p>
		<p>
			Note that this model applies a deterministic approach, i.e., it is assumed at least one person is infected and shedding viruses into the simulated volume.
			Nonetheless, it is also important to understand that the absolute risk of infection is uncertain, as it will depend on the probability that someone infected attends the event.
			The model is most useful for comparing the impact and effectiveness of different mitigation measures such as ventilation, filtration, exposure time, physical activity and
			the size of the room, only considering long-range airborne transmission of COVID-19 in indoor settings.
		</p>
		<p>
			This tool is designed to be informative, allowing the user to adapt different settings and model the relative impact on the estimated infection probabilities.
			The objective is to facilitate targeted decision-making and investment through comparisons, rather than a singular determination of absolute risk.
			While the SARS-CoV-2 virus is in circulation among the population, the notion of 'zero risk' or 'completely safe scenario' does not exist.
			Each event modelled is unique, and the results generated therein are only as accurate as the inputs and assumptions.
		</p>
		<p>
			CARA has not undergone review, approval or certification by competent authorities, and as a result, it cannot be considered
			as a fully endorsed and reliable tool, namely in the assessment of potential viral emissions from infected hosts to be modelled.
		</p>
=======
        <p>
            CARA is a risk assessment tool developed to model the concentration of viruses in enclosed spaces, in order to inform space-management decisions.
        </p>
        <p>
            CARA models the concentration profile of potential virions in enclosed spaces with clear and intuitive graphs.
            The user can set a number of parameters, including room volume, exposure time, activity type, mask-wearing and ventilation.
            The report generated indicates how to avoid exceeding critical concentrations and chains of airborne transmission in spaces such as individual offices, meeting rooms and labs.
        </p>
        <p>
            The risk assessment tool simulates the long-range airborne spread SARS-CoV-2 virus in a finite volume, assuming a homogenous mixture, and estimates the risk of COVID-19 infection therein.
            The results DO NOT include short-range airborne exposure (where the physical distance is a significant factor) nor the other known modes of SARS-CoV-2 transmission.
            Hence, the output from this model is only valid when the other recommended public health & safety instructions are observed, such as adequate physical distancing, good hand hygiene and other barrier measures.
        </p>
        <p>
            The model used is based on scientific publications relating to airborne transmission of infectious diseases, dose-response exposures and aerosol science, as of February 2021.
            It can be used to compare the effectiveness of different airborne-related risk mitigation measures.
        </p>
        <p>
            Note that this model applies a deterministic approach, i.e., it is assumed at least one person is infected and shedding viruses into the simulated volume.
            Nonetheless, it is also important to understand that the absolute risk of infection is uncertain, as it will depend on the probability that someone infected attends the event.
            The model is most useful for comparing the impact and effectiveness of different mitigation measures such as ventilation, filtration, exposure time, physical activity and
            the size of the room, only considering long-range airborne transmission of COVID-19 in indoor settings.
        </p>
        <p>
            This tool is designed to be informative, allowing the user to adapt different settings and model the relative impact on the estimated infection probabilities.
            The objective is to facilitate targeted decision-making and investment through comparisons, rather than a singular determination of absolute risk.
            While the SARS-CoV-2 virus is in circulation among the population, the notion of 'zero risk' or 'completely safe scenario' does not exist.
            Each event modelled is unique, and the results generated therein are only as accurate as the inputs and assumptions.
        </p>
        <p>
            CARA has not undergone review, approval or certification by competent authorities, and as a result, it cannot be considered
            as a fully endorsed and reliable tool, namely in the assessment of potential viral emissions from infected hosts to be modelled.
        </p>
>>>>>>> fe04e201

		{% endblock disclaimer %}
	</div>
{% endblock disclaimer_container %}

<script src="https://code.jquery.com/jquery-3.3.1.slim.min.js" integrity="sha384-q8i/X+965DzO0rT7abK41JStQIAqVgRVzpbzo5smXKp4YfRvH+8abtTE1Pi6jizo" crossorigin="anonymous"></script>
<script src="https://cdnjs.cloudflare.com/ajax/libs/popper.js/1.14.3/umd/popper.min.js" integrity="sha384-ZMP7rVo3mIykV+2+9J3UJ46jBk0WLaUAdn689aCwoqbBJiSnjAK/l8WvCWPIPm49" crossorigin="anonymous"></script>
<script src="https://stackpath.bootstrapcdn.com/bootstrap/4.1.3/js/bootstrap.min.js" integrity="sha384-ChfqqxuZUCnJSK3+MXmPNIyE6ZbWh2IMqE241rYiqJxyMiZ6OW/JmZQ5stwEULTy" crossorigin="anonymous"></script>
<script src="https://cdnjs.cloudflare.com/ajax/libs/html2pdf.js/0.9.2/html2pdf.bundle.js"></script>

</body>
</html><|MERGE_RESOLUTION|>--- conflicted
+++ resolved
@@ -8,15 +8,10 @@
 
 	<link rel="stylesheet" type="text/css" href="{{ calculator_prefix }}/static/css/report.css">
 	<link rel="stylesheet" href="https://stackpath.bootstrapcdn.com/bootstrap/4.3.1/css/bootstrap.min.css" integrity="sha384-ggOyR0iXCbMQv3Xipma34MD+dH/1fQ784/j6cY/iJTQUOhcWr7x9JvoRxT2MZw1T" crossorigin="anonymous">
-<<<<<<< HEAD
-	<script src="{{ calculator_prefix }}/static/js/pdf.js"></script>
+	<script src="https://d3js.org/d3.v7.min.js"></script>
+  <script src="{{ calculator_prefix }}/static/js/pdf.js"></script>
+	<script src="{{ calculator_prefix }}/static/js/report.js" type="application/javascript"></script>
 	
-=======
-
-	<script src="https://d3js.org/d3.v7.min.js"></script>
-	<script src="{{ calculator_prefix }}/static/js/report.js" type="application/javascript"></script>
-
->>>>>>> fe04e201
 </head>
 
 <body id="body">
@@ -47,7 +42,6 @@
 		{% endblock report_preamble_navtab %}
 	</ul>
 
-<<<<<<< HEAD
 	<div class="tab-content" style="border-top: #dee2e6 1px solid; margin-top: -1px" >
 	
 		<div class="tab-pane show active" id="results" role="tabpanel" aria-labelledby="results-tab" style="padding: 1%">
@@ -80,26 +74,6 @@
 												{% endblock warning_animation %}
 											</div>
 										</div>
-=======
-{% endblock simulation_overview %}
-
-{% block report_results %}
-	<p class="result_title">Results:</p>
-		<p class="data_text">
-		{% block report_summary %}
-        Taking into account the uncertainties tied to the model variables, in this scenario, the <b>probability of one exposed occupant getting infected is {{ prob_inf | non_zero_percentage }}</b><a href="#section1">[*]</a> and the <b>expected number of new cases is {{ expected_new_cases | float_format }}</b>.
-        {% endblock report_summary %}
-		<p id="section1">[*] The results are based on the parameters and assumptions published in the CERN Open Report <a href="https://cds.cern.ch/record/2756083"> CERN-OPEN-2021-004</a></p>
-        </p>
-
-		<svg id="result_plot" width="900" height="400"></svg>
-		<script type="application/javascript">
-			var times = {{times}}
-			var concentrations = {{concentrations}}
-			var exposed_presence_intervals = {{exposed_presence_intervals}}
-        	draw_concentration_plot("#result_plot", times, concentrations, exposed_presence_intervals);
-    	</script>
->>>>>>> fe04e201
 
 										{% block report_summary %}
 											<div class="flex-row w-75 align-self-center alert alert-dark" role="alert">
@@ -110,9 +84,15 @@
 									{% block report_summary_footnote %}
 									{% endblock report_summary_footnote %}
 								</div>
-								<img id="scenario_concentration_plot" src="{{ scenario_plot_src }}" />
 								<p id="section1">[*] The results are based on the parameters and assumptions published in the CERN Open Report <a href="https://cds.cern.ch/record/2756083"> CERN-OPEN-2021-004</a></p>
-							</p>
+                <svg id="result_plot" width="900" height="400"></svg>
+                <script type="application/javascript">
+                  var times = {{times}}
+                  var concentrations = {{concentrations}}
+                  var exposed_presence_intervals = {{exposed_presence_intervals}}
+                      draw_concentration_plot("#result_plot", times, concentrations, exposed_presence_intervals);
+                </script>
+              </p>
 						</div>
 					</div>
 				</div>
@@ -167,7 +147,6 @@
 				<div class="break-avoid second_page"></div>	
 			{% endblock report_results %}
 
-<<<<<<< HEAD
 			{% block report_footer %}
 				<div class="card bg-light mb-3" id="link_reproduce_results">
 					<div class="card-header"><strong>Link to reproduce results </strong> 
@@ -193,17 +172,6 @@
 				<div style="clear: both;"></div>
 			{% endblock report_footer %}
 		</div>
-=======
-    <p class="data_text"> <strong> Notes for alternative scenarios: </strong><br>
-	    <ol>
-	    	<li>This graph shows the concentration of virions in the air. The filtration of Type I and FFP2 masks, if worn, applies not only to the emission rate but also to the individual exposure (i.e. inhalation).
-	    For this reason, scenarios with different types of mask will show the same concentration on the graph but have different absorbed doses and infection probabilities.</li>
-	   		<li>If you have selected more sophisticated options, such as HEPA filtration or FFP2 masks, alternatives will be indicated in the plot as the "base scenario with/without...", representing a variation on the inputs inserted in the form.<br>
-	    	The other alternative scenarios shown for comparison will not include either HEPA filtration or FFP2 masks.</li>
-	    </ol>
-	    <br>
-	</p>
->>>>>>> fe04e201
 
 		<div class="tab-pane" id="data" role="tabpanel" aria-labelledby="data-tab" style="padding: 1%">
 			{% block simulation_overview %}
@@ -422,7 +390,6 @@
 		{% block disclaimer %}
 		<p class="image"> <img align="middle" src="{{ calculator_prefix }}/static/images/disclaimer.jpg" width="40" height="40"><b>Disclaimer:</b><br><br></p>
 
-<<<<<<< HEAD
 		<p>
 			CARA is a risk assessment tool developed to model the concentration of viruses in enclosed spaces, in order to inform space-management decisions.
 		</p>
@@ -456,41 +423,6 @@
 			CARA has not undergone review, approval or certification by competent authorities, and as a result, it cannot be considered
 			as a fully endorsed and reliable tool, namely in the assessment of potential viral emissions from infected hosts to be modelled.
 		</p>
-=======
-        <p>
-            CARA is a risk assessment tool developed to model the concentration of viruses in enclosed spaces, in order to inform space-management decisions.
-        </p>
-        <p>
-            CARA models the concentration profile of potential virions in enclosed spaces with clear and intuitive graphs.
-            The user can set a number of parameters, including room volume, exposure time, activity type, mask-wearing and ventilation.
-            The report generated indicates how to avoid exceeding critical concentrations and chains of airborne transmission in spaces such as individual offices, meeting rooms and labs.
-        </p>
-        <p>
-            The risk assessment tool simulates the long-range airborne spread SARS-CoV-2 virus in a finite volume, assuming a homogenous mixture, and estimates the risk of COVID-19 infection therein.
-            The results DO NOT include short-range airborne exposure (where the physical distance is a significant factor) nor the other known modes of SARS-CoV-2 transmission.
-            Hence, the output from this model is only valid when the other recommended public health & safety instructions are observed, such as adequate physical distancing, good hand hygiene and other barrier measures.
-        </p>
-        <p>
-            The model used is based on scientific publications relating to airborne transmission of infectious diseases, dose-response exposures and aerosol science, as of February 2021.
-            It can be used to compare the effectiveness of different airborne-related risk mitigation measures.
-        </p>
-        <p>
-            Note that this model applies a deterministic approach, i.e., it is assumed at least one person is infected and shedding viruses into the simulated volume.
-            Nonetheless, it is also important to understand that the absolute risk of infection is uncertain, as it will depend on the probability that someone infected attends the event.
-            The model is most useful for comparing the impact and effectiveness of different mitigation measures such as ventilation, filtration, exposure time, physical activity and
-            the size of the room, only considering long-range airborne transmission of COVID-19 in indoor settings.
-        </p>
-        <p>
-            This tool is designed to be informative, allowing the user to adapt different settings and model the relative impact on the estimated infection probabilities.
-            The objective is to facilitate targeted decision-making and investment through comparisons, rather than a singular determination of absolute risk.
-            While the SARS-CoV-2 virus is in circulation among the population, the notion of 'zero risk' or 'completely safe scenario' does not exist.
-            Each event modelled is unique, and the results generated therein are only as accurate as the inputs and assumptions.
-        </p>
-        <p>
-            CARA has not undergone review, approval or certification by competent authorities, and as a result, it cannot be considered
-            as a fully endorsed and reliable tool, namely in the assessment of potential viral emissions from infected hosts to be modelled.
-        </p>
->>>>>>> fe04e201
 
 		{% endblock disclaimer %}
 	</div>
