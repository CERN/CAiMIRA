{% extends "layout.html.j2" %}

{% set MODEL_VERSION="v1.1.0" %}
{% set DEBUG=False %}
{% set active_page="calculator/" %}

{% block extra_headers %}
    <link rel="stylesheet" href="https://cdnjs.cloudflare.com/ajax/libs/jqueryui/1.12.1/jquery-ui.min.css" integrity="sha512-aOG0c6nPNzGk+5zjwyJaoRUgCdOrfSDhmMID2u4+OIslr0GjpLKo7Xm0Ao3xmpM4T8AmIouRkqwj1nrdVsLKEQ==" crossorigin="anonymous">
    <link rel="stylesheet" href="/calculator/static/css/form.css">
{% endblock extra_headers %}

{% block body_scripts %}
    <script src="https://cdnjs.cloudflare.com/ajax/libs/jqueryui/1.12.1/jquery-ui.min.js" integrity="sha512-uto9mlQzrs59VwILcLiRYeLKPPbS/bT71da/OEBYEwcdNUk8jYIy+D176RYoop1Da+f9mvkYrmj5MCLZWEtQuA==" crossorigin="anonymous"></script>
    <script src="/calculator/static/js/form.js"></script>
{% endblock body_scripts %}


{% block main %}
<div style="margin: 2em;">
<div class="text-component text-component-page clearfix"></div>
<div style="height: 8em; display: block;"></div>

{{ MODEL_VERSION }} <span style="float:right; font-weight:bold">Please send feedback to <a href="mailto:CARA-dev@cern.ch">CARA-dev@cern.ch</a></span>
<div>
    <img src="/static/images/cara_logo.png" style="height:175px; width:100px; display:inline-block; vertical-align:middle; object-fit:cover;">
    <h1 style="display:inline-block; vertical-align:middle;"><b>CARA - </b> COVID Airborne Risk Assessment calculator</h1>
</div>

{% if DEBUG %}
<form id="covid_calculator" name="covid_calculator" onsubmit="return debug_submit(this)">
{% else %}
<form id="covid_calculator" name="covid_calculator" action="/calculator/report" onsubmit="return validate_form(this)" method="POST">
{% endif %}

<input type="hidden" name="model_version" value={{ MODEL_VERSION }}>

<div style="width: 33%; float:left;">

    <!-- General Options -->
    <b>Simulation name:</b> <input type="text" name="simulation_name" placeholder="E.g. Workshop without masks" required><br>
    Room number: <input type="text" name="room_number" placeholder="E.g. 17/R-033" required><br>
    <hr width="80%">
    <b>Room data:</b>
    <div data-tooltip="The area you wish to study (choose one of the 2 options). Use GIS Portal or measure.">
        <span class="tooltip_text">?</span>
    </div><br>
    <input type="radio" id="room_type_volume" name="volume_type" value="room_volume" onclick="require_fields(this)" tabindex="-1" required>
      <label for="room_type_volume">Room volume:</label> &nbsp;&nbsp;
    <input type="number" step="any" id="room_volume" class="non_zero has_radio" name="room_volume" placeholder="Room volume (m³)" min="0"><br>
    <input type="radio" id="room_type_dimensions" name="volume_type" value="room_dimensions" onclick="require_fields(this)" tabindex="-1" required>
      <label for="room_type_dimensions">Floor area:</label> &nbsp;&nbsp;
    <input type="number" step="any" id="floor_area" class="non_zero has_radio" name="floor_area" placeholder="Room floor area (m²)" min="0"><br>
    &nbsp;&nbsp;&nbsp;&nbsp;&nbsp; <label for="room_type_dimensions">Ceiling height:</label> &nbsp;&nbsp;
    <input type="number" step="any" id="ceiling_height" class="non_zero has_radio" name="ceiling_height" placeholder="Room ceiling height (m²)" min="0" ><br>
    <hr width="80%">

    <!-- Ventilation Options -->
    <b>Ventilation data:</b>
    <div data-tooltip="The available means of venting / filtration of indoor spaces.">
        <span class="tooltip_text">?</span>
    </div><br>
    Ventilation type:
    <input type="radio" id="no_ventilation" name="ventilation_type" value="no-ventilation" checked>
      <label for="no_ventilation">No ventilation</label>&nbsp;&nbsp;
    <input type="radio" id="mechanical" name="ventilation_type" value="mechanical" data-enables="DIVmechanical_ventilation">
      <label for="mechanical">Mechanical</label>&nbsp;&nbsp;
    <input type="radio" id="natural" name="ventilation_type" value="natural" data-enables="DIVnatural_ventilation">
      <label for="natural">Natural</label><br>

    <div id="DIVmechanical_ventilation" style="display:none">
        <input type="radio" id="air_type_supply" name="mechanical_ventilation_type" value="air_supply" onclick="require_fields(this)" tabindex="-1">
          <label for="air_type_supply">Air supply flow rate</label> &nbsp;&nbsp;
        <input type="number" step="any" id="air_supply" class="non_zero has_radio" name="air_supply" min="0" placeholder="(m³ / hour)"><br>
        <input type="radio" id="air_type_changes" name="mechanical_ventilation_type" value="air_changes" onclick="require_fields(this)" tabindex="-1">
          <label for="air_type_changes">Air changes per hour</label> &nbsp;&nbsp;
        <input type="number" step="any" id="air_changes" class="non_zero has_radio" name="air_changes" min="0" placeholder="(h⁻¹) only fresh air"><br>
    </div>

    <div id="DIVnatural_ventilation" style="display:none">
        Number of windows: <input type="number" id="windows_number" class="non_zero" name="windows_number" min="1"><br>
        Height of window: <input type="number" step="any" id="window_height" class="non_zero" name="window_height" placeholder="meters" min="0"><br>
        Window type: 
        <input type="radio" id="window_sliding" name="window_type" value="sliding" onclick="require_fields(this)" checked="checked">
          <label for="window_sliding">Sliding / Side-Hung</label>&nbsp;&nbsp;
        <input type="radio" id="window_hinged" name="window_type" value="hinged" onclick="require_fields(this)">
          <label for="window_hinged">Top- or Bottom-Hung</label>&nbsp;&nbsp;<br>
        Width of window: <input type="number" step="any" id="window_width" class="non_zero has_radio disabled" name="window_width" placeholder="meters" min="0"><br>
        Opening distance: <input type="number" step="any" id="opening_distance" class="non_zero" name="opening_distance" placeholder="meters" min="0"><br>
        Windows open: <input type="radio" id="always" name="windows_open" value="always">
                        <label for="always">Always</label> &nbsp;&nbsp;
                      <input type="radio" id="interval" name="windows_open" value="interval">
                        <label for="interval">10 min / 2h</label>
        <br>
    </div>
    
    HEPA filtration:
    <input type="radio" id="hepa_no" name="hepa_option" value=0 onclick="require_fields(this)" checked="checked">
      <label for="hepa_no">No</label>&nbsp;&nbsp;
    <input type="radio" id="hepa_yes" name="hepa_option" value=1 onclick="require_fields(this)">
      <label for="hepa_yes">Yes</label>&nbsp;&nbsp;
    <input type="number" step="any" id="hepa_amount" class="non_zero has_radio disabled" name="hepa_amount" placeholder="(m³ / hour)" min="0">
    <hr width="80%">

    <b>Face masks:</b>
    <div data-tooltip="Masks worn at workstations or removed when a 2m physical distance is respected and proper venting is ensured.">
        <span class="tooltip_text">?</span>
    </div><br>
    Are masks worn when occupants are at workstations?
    <input type="radio" id="mask_on" name="mask_wearing" value="continuous" required>
      <label for="mask_on">Yes</label>&nbsp;&nbsp;
    <input type="radio" id="mask_off"  name="mask_wearing" value="removed" required checked="checked">
      <label for="mask_off">No</label><br>
    Type of masks used:
    <input type="radio" id="mask_type1" name="mask_type" value="Type I" checked="checked" onclick="require_fields(this)">
      <label for="mask_type1">Type 1</label>&nbsp;&nbsp;
    <input type="radio" id="mask_ffp2"  name="mask_type" value="FFP2" onclick="require_fields(this)">
      <label for="mask_ffp2">FFP2</label><br>
    <hr width="80%">
</div>

<div style="width: 33%; float:left;">

    <!-- Event Options -->
    <b>Event data:</b>
    <div data-tooltip="The total no. of occupants in the room and how many of them you assume are infected.">
        <span class="tooltip_text">?</span>
    </div><br>
    Total number of occupants: <input type="number" id="total_people" name="total_people" min=1 required><br>
    Number of infected people: <input type="number" id="infected_people" name="infected_people" min=1 required><br>
    <span id="training_limit_error" class="red_text" hidden>Training activities limited to 1 infected<br></span>
    <hr width="80%">

    Activity type: <select id="activity_type" name="activity_type">
                    <option value="office">Office</option>
                    <option value="meeting">Meeting</option>
                    <option value="callcentre">Call Centre</option>
                    <option value="library">Library</option>
                    <option value="lab">Laboratory</option>
                    <option value="workshop">Workshop</option>
                    <option value="training">Training</option>
                    <option value="gym">Gym</option>
                  </select><br>
    Start: <input type="time" id="activity_start" class="start_time" name="activity_start" value="09:00" required> &nbsp;&nbsp;
    Finish: <input type="time" id="activity_finish" class="finish_time" name="activity_finish" value="18:00" required><br>
    Infected person(s) presence: <br>
    Start: <input type="time" id="infected_start" class="start_time" name="infected_start" value="09:00"required> &nbsp;&nbsp;
    Finish: <input type="time" id="infected_finish" class="finish_time" name="infected_finish" value="18:00"  required><br>
    <hr width="80%">

    When is the event?
    <div data-tooltip="Select the date for one-off events or the month if the event is recurrent in the same space.">
        <span class="tooltip_text">?</span>
    </div><br>
    <input type="radio" id="event_type_single" name="event_type" value="single_event" onclick="require_fields(this)" tabindex="-1" required>
      <label for="event_type_single">Single event</label> &nbsp;&nbsp;
      <label for="event_type_single">Date: </label>
    <input type="text" id="single_event_date" class="datepicker has_radio" name="single_event_date" placeholder="dd/mm/yyyy"><br>
    <input type="radio" id="event_type_recurrent" name="event_type" value="recurrent_event" onclick="require_fields(this)" tabindex="-1" required>
      <label for="event_type_recurrent">Recurrent usage</label>
    <select id="recurrent_event_month" name="recurrent_event_month" class="has_radio" >
        <option value="January">January</option>
        <option value="February">February</option>
        <option value="March">March</option>
        <option value="April">April</option>
        <option value="May">May</option>
        <option value="June">June</option>
        <option value="July">July</option>
        <option value="August">August</option>
        <option value="September">September</option>
        <option value="October">October</option>
        <option value="November">November</option>
        <option value="December">December</option>
    </select><br>
    <hr width="80%">

    <div id="activity_breaks">
      <b>Activity breaks:</b>
    </div>
    <!-- Lunch Options -->
    Lunch break:&nbsp;&nbsp;
    <input type="radio" id="lunch_option_no" name="lunch_option" value=0 onclick="require_fields(this)">
      <label for="lunch_option_no">No</label>&nbsp;&nbsp;
    <input type="radio" id="lunch_option_yes" name="lunch_option" value=1 checked="checked" onclick="require_fields(this)">
      <label for="lunch_option_yes">Yes</label><br>
    
    <div id="DIVlunch_break">
        Start: <input type="time" id="lunch_start" class="start_time" name="lunch_start" value="12:30" required> &nbsp;&nbsp;
        Finish: <input type="time" id="lunch_finish" class="finish_time" name="lunch_finish" value="13:30" required><br>
    </div>

    <!-- Coffee Options -->
    Coffee Breaks:&nbsp;&nbsp;
    <input type="radio" id="coffee_break_0" name="coffee_breaks" value="0" checked="checked">
      <label for="coffee_break_0" >No breaks</label>&nbsp;&nbsp;
    <input type="radio" id="coffee_break_2" name="coffee_breaks" value="2">
      <label for="coffee_break_2">2</label>&nbsp;&nbsp;
    <input type="radio" id="coffee_break_4" name="coffee_breaks" value="4">
      <label for="coffee_break_4">4</label><br>

    Duration (minutes): <select id="break_duration" name="coffee_duration">
                <option value="5">5</option>
                <option value="10">10</option>
                <option value="15">15</option>
                <option value="20">20</option>
                <option value="25">25</option>
                <option value="30">30</option>
             </select><br>
    Coffee breaks are spread evenly throughout the day.<br>
    <hr width="80%">
</div>

<div style="width: 33%; float:left;">

  <b>Quick Guide:</b><br>
  This tool simulates the long range airborne spread SARS-CoV-2 virus in a finite volume and estimates the risk of COVID-19 infection. It is based on current scientific data and can be used to compare the effectiveness of different mitigation measures.<br>
  <b>Ventilation data:</b> <br>
  <ul>
<<<<<<< HEAD
    <li>Mechanical ventilation = check the rates with a specialist.</li>
    <li>Natural ventilation = the window opening distance is between the fixed frame and movable part when open (commonly used values are window height = 1.6m and window opening = 0.15m).</li>
=======
    <li>Mechanical ventilation = check the flow rates with the concerned technical department.</li>
    <li>Natural ventilation = the type of window. The  opening distance is between the fixed frame and movable part when open.</li>
>>>>>>> 8873262e
    <li>HEPA filtration = the air flow of the device. The following values are based on the different fan velocities of a specific commercial device proposed by the HSE Unit:</li>
    <ul>
        <li>Level 6 (max) = 430 m<sup>3</sup>/h (noisy)</li>
        <li>Level 5 = 250 m<sup>3</sup>/h (ok w.r.t. noise, recommended)</li>
        <li>Level 4 = 130 m<sup>3</sup>/h (silent)</li>
        <li>Level 3 = 95 m<sup>3</sup>/h (silent)</li>
    </ul>
  </ul>
  <b>Activity types:</b><br>
  The type of activity applies to both the infected and exposed persons:
  <ul>
    <li>Office = Typical office scenario with all persons seated, in conversation (talking 33% of the time, otherwise breathing normally).</li>
    <li>Meeting = Typical meeting scenario with all persons seated, in conversation (talking time is shared equally between all persons).</li>
    <li>Call Centre = A conservative assumption for office spaces, assumes all occupants are seated and talking continuously.</li>
    <li>Library = assumes all occupants are seated, breathing and not talking.</li>
    <li>Laboratory =  Typical lab scenario with all persons doing light physical activity and talking 50% of the time.</li>
    <li>Workshop = Typical mechanical assembly workshop or equipment installation scenario with all persons doing moderate activity and talking 50% of the time.</li>
    <li>Training = Training course scenario. One person (Trainer) standing, talking, all others seated, talking quietly (whispering). It is assumed the Trainer is the infected person, for the worst case scenario.</li>
    <li>Gym = Included for comparison purposes only, all persons are doing heavy exercise and breathing (no talking).</li>
  </ul>
  <b>Activity breaks:</b><br>
  <ul>
    <li>If coffee breaks are included, they are spread out evenly throughout the day, in addition to any lunch break (if applicable).</li>
  </ul>
  Refer to <a href="/calculator/user-guide"> COVID Calculator App user guide </a> for more detailed explanations on how to use this tool. <br>
</div>

<button type='submit' id="generate_report">Generate report</button><br><br><br><br>
</form>

<!-- Dialog boxes -->
<div id="DIALOG_welcome" title="Welcome to CARA!" class="dialog">
  <p>This software is provided with a disclaimer and code license.<span id="dots"></span><span id="more" style="display: none;">
    <br><br><b>Disclaimer:</b><br><br>
    <span id="disclaimer">The risk assessment tool simulates the long-range airborne spread SARS-CoV-2 virus in a finite volume, assuming a homogenous mixture, and estimates the risk of COVID-19 infection therein. The results DO NOT include short-range airborne exposure (where the physical distance plays a factor) nor the other known modes of SARS-CoV-2 transmission. Hence, the output from this model is only valid when the other recommended public health & safety instructions are observed, such as adequate physical distancing, good hand hygiene and other barrier measures.<br><br>
    The model used is based on scientific publications relating to airborne transmission of infectious diseases, dose-response exposures and aerosol science, as of December 2020.<br><br>
    Note that this model applies a deterministic approach, i.e., it is assumed at least one person is infected and shedding viruses into the simulated volume. Nonetheless, it is also important to understand that the absolute risk of infection is uncertain, as it will depend on the probability that someone infected attends the event. The model is most useful for comparing the impact and effectiveness of different mitigation measures such as ventilation, filtration, exposure time, physical activity and the size of the room, only considering long-range airborne transmission of COVID-19 in indoor settings.<br><br>
    This tool is designed to be informative, allowing the user to adapt different settings and model the relative impact on the estimated infection probabilities. The objective is to facilitate targeted decision-making and investment through comparisons, rather than a singular determination of absolute risk. While the SARS-CoV-2 virus is in circulation among the population, the notion of 'zero risk' or a 'completely safe scenario' does not exist. Each event modelled is unique and the results generated therein are only as accurate as the inputs and assumptions.<br><br></span>
    <br><br><b>Code License:</b><br><br>
    <span id="code_license">This code is licensed under GPL V3.</span></p><br>
  <button onclick="show_disclaimer()" id="myBtn" tabindex="-1">Read more</button><br><br>
</div>

<div class="text-component text-component-page clearfix"></div>
<br>
</div>
{% endblock main %}<|MERGE_RESOLUTION|>--- conflicted
+++ resolved
@@ -215,13 +215,8 @@
   This tool simulates the long range airborne spread SARS-CoV-2 virus in a finite volume and estimates the risk of COVID-19 infection. It is based on current scientific data and can be used to compare the effectiveness of different mitigation measures.<br>
   <b>Ventilation data:</b> <br>
   <ul>
-<<<<<<< HEAD
-    <li>Mechanical ventilation = check the rates with a specialist.</li>
-    <li>Natural ventilation = the window opening distance is between the fixed frame and movable part when open (commonly used values are window height = 1.6m and window opening = 0.15m).</li>
-=======
     <li>Mechanical ventilation = check the flow rates with the concerned technical department.</li>
-    <li>Natural ventilation = the type of window. The  opening distance is between the fixed frame and movable part when open.</li>
->>>>>>> 8873262e
+    <li>Natural ventilation = the type of window. The  opening distance is between the fixed frame and movable part when open (commonly used values are window height = 1.6m and window opening = 0.15m).</li>
     <li>HEPA filtration = the air flow of the device. The following values are based on the different fan velocities of a specific commercial device proposed by the HSE Unit:</li>
     <ul>
         <li>Level 6 (max) = 430 m<sup>3</sup>/h (noisy)</li>
