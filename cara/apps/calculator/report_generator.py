import concurrent.futures
import base64
import dataclasses
from datetime import datetime
import io
import json
import typing
import urllib
import zlib

import jinja2
import numpy as np

from cara import models
from cara.apps.calculator import markdown_tools
from ... import monte_carlo as mc
from .model_generator import FormData, _DEFAULT_MC_SAMPLE_SIZE
from ... import dataclass_utils


def model_start_end(model: models.ExposureModel):
    t_start = min(model.exposed.presence.boundaries()[0][0],
                  model.concentration_model.infected.presence.boundaries()[0][0])
    t_end = max(model.exposed.presence.boundaries()[-1][1],
                model.concentration_model.infected.presence.boundaries()[-1][1])
    return t_start, t_end


def fill_big_gaps(array, gap_size):
    """
    Insert values into the given sorted list if there is a gap of more than ``gap_size``.
    All values in the given array are preserved, even if they are within the ``gap_size`` of one another.

    >>> fill_big_gaps([1, 2, 4], gap_size=0.75)
    [1, 1.75, 2, 2.75, 3.5, 4]

    """
    result = []
    if len(array) == 0:
        raise ValueError("Input array must be len > 0")

    last_value = array[0]
    for value in array:
        while value - last_value > gap_size + 1e-15:
            last_value = last_value + gap_size
            result.append(last_value)
        result.append(value)
        last_value = value
    return result


def non_temp_transition_times(model: models.ExposureModel):
    """
    Return the non-temperature (and PiecewiseConstant) based transition times.

    """
    def walk_model(model, name=""):
        # Extend walk_dataclass to handle lists of dataclasses
        # (e.g. in MultipleVentilation).
        for name, obj in dataclass_utils.walk_dataclass(model, name=name):
            if name.endswith('.ventilations') and isinstance(obj, (list, tuple)):
                for i, item in enumerate(obj):
                    fq_name_i = f'{name}[{i}]'
                    yield fq_name_i, item
                    if dataclasses.is_dataclass(item):
                        yield from dataclass_utils.walk_dataclass(item, name=fq_name_i)
            else:
                yield name, obj

    t_start, t_end = model_start_end(model)

    change_times = {t_start, t_end}
    for name, obj in walk_model(model, name="exposure"):
        if isinstance(obj, models.Interval):
            change_times |= obj.transition_times()

    # Only choose times that are in the range of the model (removes things
    # such as PeriodicIntervals, which extend beyond the model itself).
    return sorted(time for time in change_times if (t_start <= time <= t_end))


def interesting_times(model: models.ExposureModel, approx_n_pts=100) -> typing.List[float]:
    """
    Pick approximately ``approx_n_pts`` time points which are interesting for the
    given model.

    Initially the times are seeded by important state change times (excluding
    outside temperature), and the times are then subsequently expanded to ensure
    that the step size is at most ``(t_end - t_start) / approx_n_pts``.

    """
    times = non_temp_transition_times(model)

    # Expand the times list to ensure that we have a maximum gap size between
    # the key times.
    nice_times = fill_big_gaps(times, gap_size=(max(times) - min(times)) / approx_n_pts)
    return nice_times


def concentrations_with_sr_breathing(form: FormData, model: models.ExposureModel, times: typing.List[float], short_range_intervals: typing.List) -> typing.List[float]:
    lower_concentrations = []
    for time in times:
        for index, (start, stop) in enumerate(short_range_intervals):
            # For visualization issues, add short-range breathing activity to the initial long-range concentrations
            if start <= time <= stop and form.short_range_interactions[index]['expiration'] == 'Breathing':
                lower_concentrations.append(np.array(model.concentration(float(time))).mean())
                break
        lower_concentrations.append(np.array(model.concentration_model.concentration(float(time))).mean())
    return lower_concentrations


def calculate_report_data(form: FormData, model: models.ExposureModel):
    times = interesting_times(model)
    short_range_intervals = [interaction.presence.boundaries()[0] for interaction in model.short_range]
    short_range_expirations = [interaction['expiration'] for interaction in form.short_range_interactions] if form.short_range_option == "short_range_yes" else []
    
    concentrations = [
        np.array(model.concentration(float(time))).mean()
        for time in times
    ]  
    lower_concentrations = concentrations_with_sr_breathing(form, model, times, short_range_intervals)
    highest_const = max(concentrations)
<<<<<<< HEAD
    prob = np.array(model.infection_probability()).mean()
    prob_specific_event = np.array(model.total_probability_rule()).mean()
    er = np.array(model.concentration_model.infected.emission_rate_when_present()).mean()
    exposed_occupants = model.exposed.number
    expected_new_cases = np.array(model.expected_new_cases()).mean()
=======
    
>>>>>>> c1589a04
    cumulative_doses = np.cumsum([
        np.array(model.deposited_exposure_between_bounds(float(time1), float(time2))).mean()
        for time1, time2 in zip(times[:-1], times[1:])
    ])
    long_range_cumulative_doses = np.cumsum([
        np.array(model.long_range_deposited_exposure_between_bounds(float(time1), float(time2))).mean()
        for time1, time2 in zip(times[:-1], times[1:])
    ])

    prob = np.array(model.infection_probability()).mean()
    er = np.array(model.concentration_model.infected.emission_rate_when_present()).mean()
    exposed_occupants = model.exposed.number
    expected_new_cases = np.array(model.expected_new_cases()).mean()

    return {
        "times": list(times),
        "exposed_presence_intervals": [list(interval) for interval in model.exposed.presence.boundaries()],
        "short_range_intervals": short_range_intervals,
        "short_range_expirations": short_range_expirations,
        "concentrations": concentrations,
        "concentrations_zoomed": lower_concentrations,
        "highest_const": highest_const,
        "cumulative_doses": list(cumulative_doses),
        "long_range_cumulative_doses": list(long_range_cumulative_doses),
        "prob_inf": prob,
        "prob_specific_event": prob_specific_event,
        "emission_rate": er,
        "exposed_occupants": exposed_occupants,
        "expected_new_cases": expected_new_cases,
    }


def generate_permalink(base_url, calculator_prefix, form: FormData):
    form_dict = FormData.to_dict(form, strip_defaults=True)

    # Generate the calculator URL arguments that would be needed to re-create this
    # form.
    args = urllib.parse.urlencode(form_dict)

    # Then zlib compress + base64 encode the string. To be inverted by the
    # /_c/ endpoint.
    compressed_args = base64.b64encode(zlib.compress(args.encode())).decode()
    qr_url = f"{base_url}/_c/{compressed_args}"
    url = f"{base_url}{calculator_prefix}?{args}"

    return {
        'link': url,
        'shortened': qr_url,
    }


def _img2bytes(figure):
    # Draw the image
    img_data = io.BytesIO()
    figure.save(img_data, format='png', bbox_inches="tight")
    return img_data


def img2base64(img_data) -> str:
    img_data.seek(0)
    pic_hash = base64.b64encode(img_data.read()).decode('ascii')
    # A src suitable for a tag such as f'<img id="scenario_concentration_plot" src="{result}">.
    return f'data:image/png;base64,{pic_hash}'


def minutes_to_time(minutes: int) -> str:
    minute_string = str(minutes % 60)
    minute_string = "0" * (2 - len(minute_string)) + minute_string
    hour_string = str(minutes // 60)
    hour_string = "0" * (2 - len(hour_string)) + hour_string

    return f"{hour_string}:{minute_string}"


def readable_minutes(minutes: int) -> str:
    time = float(minutes)
    unit = " minute"
    if time % 60 == 0:
        time = minutes/60
        unit = " hour"
    if time != 1:
        unit += "s"

    if time.is_integer():
        time_str = "{:0.0f}".format(time)
    else:
        time_str = "{0:.2f}".format(time)

    return time_str + unit


def non_zero_percentage(percentage: int) -> str:
    if percentage < 0.01:
        return "<0.01%"
    elif percentage < 1:
        return "{:0.2f}%".format(percentage)
    else:
        return "{:0.1f}%".format(percentage)


def manufacture_alternative_scenarios(form: FormData) -> typing.Dict[str, mc.ExposureModel]:
    scenarios = {}
    if (form.short_range_option == "short_range_no"):
        # Two special option cases - HEPA and/or FFP2 masks.
        FFP2_being_worn = bool(form.mask_wearing_option == 'mask_on' and form.mask_type == 'FFP2')
        if FFP2_being_worn and form.hepa_option:
            FFP2andHEPAalternative = dataclass_utils.replace(form, mask_type='Type I')
            scenarios['Base scenario with HEPA filter and Type I masks'] = FFP2andHEPAalternative.build_mc_model()
        if not FFP2_being_worn and form.hepa_option:
            noHEPAalternative = dataclass_utils.replace(form, mask_type = 'FFP2')
            noHEPAalternative = dataclass_utils.replace(noHEPAalternative, mask_wearing_option = 'mask_on')
            noHEPAalternative = dataclass_utils.replace(noHEPAalternative, hepa_option=False)
            scenarios['Base scenario without HEPA filter, with FFP2 masks'] = noHEPAalternative.build_mc_model()

        # The remaining scenarios are based on Type I masks (possibly not worn)
        # and no HEPA filtration.
        form = dataclass_utils.replace(form, mask_type='Type I')
        if form.hepa_option:
            form = dataclass_utils.replace(form, hepa_option=False)

        with_mask = dataclass_utils.replace(form, mask_wearing_option='mask_on')
        without_mask = dataclass_utils.replace(form, mask_wearing_option='mask_off')

        if form.ventilation_type == 'mechanical_ventilation':
            #scenarios['Mechanical ventilation with Type I masks'] = with_mask.build_mc_model()
            scenarios['Mechanical ventilation without masks'] = without_mask.build_mc_model()

        elif form.ventilation_type == 'natural_ventilation':
            #scenarios['Windows open with Type I masks'] = with_mask.build_mc_model()
            scenarios['Windows open without masks'] = without_mask.build_mc_model()

        # No matter the ventilation scheme, we include scenarios which don't have any ventilation.
        with_mask_no_vent = dataclass_utils.replace(with_mask, ventilation_type='no_ventilation')
        without_mask_or_vent = dataclass_utils.replace(without_mask, ventilation_type='no_ventilation')
        scenarios['No ventilation with Type I masks'] = with_mask_no_vent.build_mc_model()
        scenarios['Neither ventilation nor masks'] = without_mask_or_vent.build_mc_model()

    return scenarios


def scenario_statistics(mc_model: mc.ExposureModel, sample_times: typing.List[float]):
    model = mc_model.build_model(size=_DEFAULT_MC_SAMPLE_SIZE)

    return {
        'probability_of_infection': np.mean(model.infection_probability()),
        'expected_new_cases': np.mean(model.expected_new_cases()),
        'concentrations': [
            np.mean(model.concentration(time))
            for time in sample_times
        ],
    }


def comparison_report(
        scenarios: typing.Dict[str, mc.ExposureModel],
        sample_times: typing.List[float],
        executor_factory: typing.Callable[[], concurrent.futures.Executor],
):
    statistics = {}
    with executor_factory() as executor:
        results = executor.map(
            scenario_statistics,
            scenarios.values(),
            [sample_times] * len(scenarios),
            timeout=60,
        )

    for (name, model), model_stats in zip(scenarios.items(), results):
        statistics[name] = model_stats
    return {
        'stats': statistics,
    }


@dataclasses.dataclass
class ReportGenerator:
    jinja_loader: jinja2.BaseLoader
    calculator_prefix: str

    def build_report(
            self,
            base_url: str,
            form: FormData,
            executor_factory: typing.Callable[[], concurrent.futures.Executor],
    ) -> str:
        model = form.build_model()
        context = self.prepare_context(base_url, model, form, executor_factory=executor_factory)
        return self.render(context)

    def prepare_context(
            self,
            base_url: str,
            model: models.ExposureModel,
            form: FormData,
            executor_factory: typing.Callable[[], concurrent.futures.Executor],
    ) -> dict:
        now = datetime.utcnow().astimezone()
        time = now.strftime("%Y-%m-%d %H:%M:%S UTC")

        context = {
            'model': model,
            'form': form,
            'creation_date': time,
        }

        scenario_sample_times = interesting_times(model)

        context.update(calculate_report_data(form, model))
        alternative_scenarios = manufacture_alternative_scenarios(form)
        context['alternative_scenarios'] = comparison_report(
            alternative_scenarios, scenario_sample_times, executor_factory=executor_factory,
        )
        context['permalink'] = generate_permalink(base_url, self.calculator_prefix, form)
        context['calculator_prefix'] = self.calculator_prefix

        return context

    def _template_environment(self) -> jinja2.Environment:
        env = jinja2.Environment(
            loader=self.jinja_loader,
            undefined=jinja2.StrictUndefined,
        )
        env.globals['common_text'] = markdown_tools.extract_rendered_markdown_blocks(
            env.get_template('common_text.md.j2')
        )
        env.filters['non_zero_percentage'] = non_zero_percentage
        env.filters['readable_minutes'] = readable_minutes
        env.filters['minutes_to_time'] = minutes_to_time
        env.filters['float_format'] = "{0:.2f}".format
        env.filters['int_format'] = "{:0.0f}".format
        env.filters['JSONify'] = json.dumps
        return env

    def render(self, context: dict) -> str:
        template = self._template_environment().get_template("calculator.report.html.j2")
        return template.render(**context, text_blocks=template.globals['common_text'])<|MERGE_RESOLUTION|>--- conflicted
+++ resolved
@@ -120,15 +120,7 @@
     ]  
     lower_concentrations = concentrations_with_sr_breathing(form, model, times, short_range_intervals)
     highest_const = max(concentrations)
-<<<<<<< HEAD
-    prob = np.array(model.infection_probability()).mean()
-    prob_specific_event = np.array(model.total_probability_rule()).mean()
-    er = np.array(model.concentration_model.infected.emission_rate_when_present()).mean()
-    exposed_occupants = model.exposed.number
-    expected_new_cases = np.array(model.expected_new_cases()).mean()
-=======
     
->>>>>>> c1589a04
     cumulative_doses = np.cumsum([
         np.array(model.deposited_exposure_between_bounds(float(time1), float(time2))).mean()
         for time1, time2 in zip(times[:-1], times[1:])
@@ -139,6 +131,7 @@
     ])
 
     prob = np.array(model.infection_probability()).mean()
+    prob_specific_event = np.array(model.total_probability_rule()).mean()
     er = np.array(model.concentration_model.infected.emission_rate_when_present()).mean()
     exposed_occupants = model.exposed.number
     expected_new_cases = np.array(model.expected_new_cases()).mean()
