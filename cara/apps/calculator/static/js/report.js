/* Generate the concentration plot using d3 library. */
function draw_concentration_plot(svg_id, times, concentrations, cumulative_doses, exposed_presence_intervals, short_range_intervals) {

    var time_format = d3.timeFormat('%H:%M');

    var data_for_graphs = {
        'concentrations': [],
        'cumulative_doses': [],
    }
    times.map((time, index) => data_for_graphs.concentrations.push({ 'time': time, 'hour': new Date().setHours(Math.trunc(time), (time - Math.trunc(time)) * 60), 'concentration': concentrations[index]}));
    times.map((time, index) => data_for_graphs.cumulative_doses.push({ 'time': time, 'hour': new Date().setHours(Math.trunc(time), (time - Math.trunc(time)) * 60), 'concentration': cumulative_doses[index]}));

    // Add main SVG element
    var plot_div = document.getElementById(svg_id);
    var vis = d3.select(plot_div).append('svg');

    // H:M time format for x axis.
    xRange = d3.scaleTime().domain([data_for_graphs.concentrations[0].hour, data_for_graphs.concentrations[data_for_graphs.concentrations.length - 1].hour]),
    xTimeRange = d3.scaleLinear().domain([data_for_graphs.concentrations[0].time, data_for_graphs.concentrations[data_for_graphs.concentrations.length - 1].time]),
    bisecHour = d3.bisector((d) => { return d.hour; }).left,

    yRange = d3.scaleLinear().domain([0., Math.max(...concentrations)]),
    yCumulativeRange = d3.scaleLinear().domain([0., Math.max(...cumulative_doses)*1.1]),

    xAxis = d3.axisBottom(xRange).tickFormat(d => time_format(d)),
    yAxis = d3.axisLeft(yRange).ticks(4),
    yCumulativeAxis = d3.axisRight(yCumulativeRange).ticks(4);

    // Line representing the mean concentration.
    var lineFunc = d3.line();
    var draw_line = vis.append('svg:path')
        .attr('stroke', '#1f77b4')
        .attr('stroke-width', 2)
        .attr('fill', 'none');

    var lineCumulative = d3.line();
    var draw_cumulative_line = vis.append('svg:path')
        .attr('stroke', '#1f77b4')
        .attr('stroke-width', 2)
        .style("stroke-dasharray", "5 5")
        .attr('fill', 'none');

    // Area representing the presence of exposed person(s).
    var exposedArea = {};
    var drawArea = {};
    exposed_presence_intervals.forEach((b, index) => {
        exposedArea[index] = d3.area();
        drawArea[index] = vis.append('svg:path')
            .attr('fill', '#1f77b4')
            .attr('fill-opacity', '0.1');
    });

<<<<<<< HEAD
    // Area representing the short range interaction(s).
    var shortRangeArea = {};
    var drawShortRangeArea = {};
    short_range_intervals.forEach((b, index) => {
        shortRangeArea[index] = d3.area();
        drawShortRangeArea[index] = vis.append('svg:path')
            .attr('fill', '#1f00b4')
            .attr('fill-opacity', '0.1');
    });

    // Plot tittle.
    var plotTitleEl = vis.append('svg:foreignObject')
        .attr("background-color", "transparent")
        .attr('height', 30)
        .style('text-align', 'center')
        .html('<b>Mean concentration of virions</b>');

=======
>>>>>>> 9bc450aa
    // X axis declaration.
    var xAxisEl = vis.append('svg:g')
        .attr('class', 'x axis');

    // X axis label.
    var xAxisLabelEl = vis.append('text')
        .attr('class', 'x label')
        .attr('fill', 'black')
        .attr('text-anchor', 'middle')
        .text('Time of day')

    // Y axis declaration.
    var yAxisEl = vis.append('svg:g')
        .attr('class', 'y axis');

    // Y axis label.
    var yAxisLabelEl = vis.append('svg:text')
        .attr('class', 'y label')
        .attr('fill', 'black')
        .attr('text-anchor', 'middle')
        .text('Mean concentration (virions/m³)');

    // Y cumulative concentration axis declaration.
    var yAxisCumEl = vis.append('svg:g')
        .attr('class', 'y axis')
        .style('font-size', 14)
        .style("stroke-dasharray", "5 5");

    // Y cumulated concentration axis label.
    var yAxisCumLabelEl = vis.append('svg:text')
        .attr('class', 'y label')
        .attr('fill', 'black')
        .attr('text-anchor', 'middle')
        .text('Mean cumulative dose (infectious virus)');

    // Legend for the plot elements - line and area.
    var legendLineIcon = vis.append('rect')
        .attr('width', 20)
        .attr('height', 3)
        .style('fill', '#1f77b4');

    var legendCumulativeIcon = vis.append('line')
        .style("stroke-dasharray", "5 5") //dashed array for line
        .attr('stroke-width', '2')
        .style("stroke", '#1f77b4');

    var legendAreaIcon = vis.append('rect')
        .attr('width', 20)
        .attr('height', 15)
        .attr('fill', '#1f77b4')
        .attr('fill-opacity', '0.1');

    var legendShortRangeAreaIcon = vis.append('rect')
        .attr('width', 20)
        .attr('height', 15)
        .attr('fill', '#1f00b4')
        .attr('fill-opacity', '0.1');

    var legendLineText = vis.append('text')
        .text('Mean concentration')
        .style('font-size', '15px')
        .attr('alignment-baseline', 'central');

    var legendCumutiveText = vis.append('text')
        .text('Cumulative dose')
        .style('font-size', '15px')
        .attr('alignment-baseline', 'central');

    var legendAreaText = vis.append('text')
        .text('Presence of exposed person(s)')
        .style('font-size', '15px')
        .attr('alignment-baseline', 'central');

    var legendShortRangeText = vis.append('text')
        .text('Short range interaction(s)')
        .style('font-size', '15px')
        .attr('alignment-baseline', 'central');

    // Legend bounding
    var legendBBox = vis.append('rect')
        .attr('width', 255)
        .attr('height', 90)
        .attr('stroke', 'lightgrey')
        .attr('stroke-width', '2')
        .attr('rx', '5px')
        .attr('ry', '5px')
        .attr('stroke-linejoin', 'round')
        .attr('fill', 'none');

    // Tooltip.
    var focus = {}, tooltip_rect = {}, tooltip_time = {}, tooltip_concentration = {}, toolBox = {};
    for (const [concentration, data] of Object.entries(data_for_graphs)) {

        focus[concentration] = vis.append('svg:g')
            .style('display', 'none');

        focus[concentration].append('circle')
            .attr('r', 3);

        tooltip_rect[concentration] = focus[concentration].append('rect')
            .attr('fill', 'white')
            .attr('stroke', '#000')
            .attr('width', 85)
            .attr('height', 50)
            .attr('x', 10)
            .attr('y', -22)
            .attr('rx', 4)
            .attr('ry', 4);

        tooltip_time[concentration] = focus[concentration].append('text')
            .attr('id', 'tooltip-time')
            .attr('x', 18)
            .attr('y', -2);

        tooltip_concentration[concentration] = focus[concentration].append('text')
            .attr('id', 'tooltip-concentration')
            .attr('x', 18)
            .attr('y', 18);

        toolBox[concentration] = vis.append('rect')
            .attr('fill', 'none')
            .attr('pointer-events', 'all')
            .on('mouseover', () => { for (const [concentration, data] of Object.entries(focus)) focus[concentration].style('display', null); })
            .on('mouseout', () => { for (const [concentration, data] of Object.entries(focus)) focus[concentration].style('display', 'none'); })
            .on('mousemove', mousemove);
    }

    var graph_width;
    var graph_height;

    function redraw() {

        // Define width and height according to the screen size.
        var div_width = plot_div.clientWidth;
        var div_height = plot_div.clientHeight;
        graph_width = div_width;
        graph_height = div_height
        if (div_width >= 900) { // For screens with width > 900px legend can be on the graph's right side.
            var margins = { top: 30, right: 20, bottom: 50, left: 60 };
            div_width = 900;
            graph_width = div_width * (2/3);
            const svg_margins = {'margin-left': '0rem', 'margin-top': '0rem'};
            Object.entries(svg_margins).forEach(([prop,val]) => vis.style(prop,val));
        }
        else {
            var margins = { top: 30, right: 20, bottom: 50, left: 40 };
            div_width = div_width * 1.1
            graph_width = div_width * .9;
            graph_height = div_height * 0.65; // On mobile screen sizes we want the legend to be on the bottom of the graph.
            const svg_margins = {'margin-left': '-1rem', 'margin-top': '3rem'};
            Object.entries(svg_margins).forEach(([prop,val]) => vis.style(prop,val));
        };

        // Use the extracted size to set the size of the SVG element.
        vis.attr("width", div_width)
            .attr('height', div_height);

        // SVG components according to the width and height.

        // Axis ranges.
        xRange.range([margins.left, graph_width - margins.right]);
        xTimeRange.range([margins.left, graph_width - margins.right]);
        yRange.range([graph_height - margins.bottom, margins.top]);
        yCumulativeRange.range([graph_height - margins.bottom, margins.top]);

        // Line.
        lineFunc.defined(d => !isNaN(d.concentration))
            .x(d => xTimeRange(d.time))
            .y(d => yRange(d.concentration));
        draw_line.attr("d", lineFunc(data_for_graphs.concentrations));

        // Cumulative line.
        lineCumulative.defined(d => !isNaN(d.concentration))
            .x(d => xTimeRange(d.time))
            .y(d => yCumulativeRange(d.concentration));
        draw_cumulative_line.attr("d", lineCumulative(data_for_graphs.cumulative_doses));

        // Area.
        exposed_presence_intervals.forEach((b, index) => {
            exposedArea[index].x(d => xTimeRange(d.time))
                .y0(graph_height - margins.bottom)
                .y1(d => yRange(d.concentration));
    
            drawArea[index].attr('d', exposedArea[index](data_for_graphs.concentrations.filter(d => {
                    return d.time >= b[0] && d.time <= b[1]
            })));
        });

<<<<<<< HEAD
        // Short Range Area.
        short_range_intervals.forEach((b, index) => {
            shortRangeArea[index].x(d => xTimeRange(d.time))
                .y0(graph_height - margins.bottom)
                .y1(d => yRange(d.concentration));

            drawShortRangeArea[index].attr('d', shortRangeArea[index](data_for_graphs.concentrations.filter(d => {
                return d.time >= b[0] && d.time <= b[1]
            })))
        })


        // Title.
        plotTitleEl.attr('width', graph_width);

=======
>>>>>>> 9bc450aa
        // Axis.
        var xAxis = d3.axisBottom(xRange).tickFormat(d => time_format(d));
        var yAxis = d3.axisLeft(yRange);

        xAxisEl.attr('transform', 'translate(0,' + (graph_height - margins.bottom) + ')')
            .call(xAxis);
        xAxisLabelEl.attr('x', (graph_width + margins.right) / 2)
            .attr('y', graph_height * 0.97);

        yAxisEl.attr('transform', 'translate(' + margins.left + ',0)').call(yAxis);
        yAxisLabelEl.attr('x', (graph_height * 0.9 + margins.bottom) / 2)
            .attr('y', (graph_height + margins.left) * 0.9)
            .attr('transform', 'rotate(-90, 0,' + graph_height + ')');

        yAxisCumEl.attr('transform', 'translate(' + (graph_width - margins.right) + ',0)').call(yCumulativeAxis);
        yAxisCumLabelEl.attr('transform', 'rotate(-90, 0,' + graph_height + ')')
            .attr('x', (graph_height + margins.bottom) / 2);

        if (plot_div.clientWidth >= 900) {
            yAxisCumLabelEl.attr('transform', 'rotate(-90, 0,' + graph_height + ')')
                .attr('x', (graph_height + margins.bottom) / 2)
                .attr('y', 1.71 * graph_width);
        }
        else {
            yAxisCumLabelEl.attr('transform', 'rotate(-90, 0,' + graph_height + ')')
                .attr('x', (graph_height + margins.bottom * 0.55) / 2)
                .attr('y', graph_width + 290);
        }

        // Legend on right side.
        const size = 20;
        if (plot_div.clientWidth >= 900) {
            legendLineIcon.attr('x', graph_width + size * 2.5)
                .attr('y', margins.top + size);
            legendLineText.attr('x', graph_width + 4 * size)
                .attr('y', margins.top + size);
            
            legendCumulativeIcon.attr("x1", graph_width + size + 30)
                .attr("x2", graph_width + 2 * size + 32)
                .attr("y1", 3.5 * size)
                .attr("y2", 3.5 * size);
            legendCumutiveText.attr('x', graph_width + 2.5 * size + 30)
                .attr('y', margins.top + 2 * size);
            
            legendAreaIcon.attr('x', graph_width + size * 2.5)
                .attr('y', margins.top + 2.6 * size);
            legendAreaText.attr('x', graph_width + 4 * size)
                .attr('y', margins.top + 3 * size);
            
            legendShortRangeAreaIcon.attr('x', graph_width + size * 2.5)
                .attr('y', margins.top + 3.6 * size);
            legendShortRangeText.attr('x', graph_width + 4 * size)
                .attr('y', margins.top + 4 * size);
            
            legendBBox.attr('x', graph_width * 1.07)
                .attr('y', margins.top * 1.2);
        }
        // Legend on the bottom.
        else {
            legendLineIcon.attr('x', size * 0.5)
                .attr('y', graph_height * 1.05);
            legendLineText.attr('x', 2 * size)
                .attr('y', graph_height * 1.05);

            legendCumulativeIcon.attr("x1", size * 0.5)
                .attr("x2", size * 1.55)
                .attr("y1", graph_height * 1.05 + size)
                .attr("y2", graph_height * 1.05 + size);
            legendCumutiveText.attr('x', 2 * size)
                .attr('y', graph_height + 1.65 * size);

            legendAreaIcon.attr('x', size * 0.50)
                .attr('y', graph_height * 1.09 + size);
            legendAreaText.attr('x', 2 * size)
                .attr('y', graph_height + 2.6 * size);

            legendShortRangeAreaIcon.attr('x', size * 0.50)
                .attr('y', graph_height * 1.175 + size);
            legendShortRangeText.attr('x', 2 * size)
                .attr('y', graph_height + 3.65 * size);

            legendBBox.attr('x', 1)
                .attr('y', graph_height);
        }
        
        // ToolBox.
        for (const [concentration, data] of Object.entries(data_for_graphs)) {
            toolBox[concentration].attr('width', graph_width - margins.right)
                .attr('height', graph_height);
        }
    }

    // Draw for the first time to initialize.
    redraw();

    function mousemove() {
        for (const [scenario, data] of Object.entries(data_for_graphs)) {
            if (d3.pointer(event)[0] < graph_width / 2) {
                tooltip_rect[scenario].attr('x', 10)
                tooltip_time[scenario].attr('x', 18)
                tooltip_concentration[scenario].attr('x', 18);
            }
            else {
                tooltip_rect[scenario].attr('x', -90)
                tooltip_time[scenario].attr('x', -82)
                tooltip_concentration[scenario].attr('x', -82)
            }
        }
        // Concentration line
        var x0 = xRange.invert(d3.pointer(event, this)[0]),
            i = bisecHour(data_for_graphs.concentrations, x0, 1),
            d0 = data_for_graphs.concentrations[i - 1],
            d1 = data_for_graphs.concentrations[i];
        if (d1) {
            var d = x0 - d0.hour > d1.hour - x0 ? d1 : d0;
            focus.concentrations.attr('transform', 'translate(' + xRange(d.hour) + ',' + yRange(d.concentration) + ')');
            focus.concentrations.select('#tooltip-time').text('x = ' + time_format(d.hour));
            focus.concentrations.select('#tooltip-concentration').text('y = ' + d.concentration.toFixed(2));
        }
        // Cumulative line
        var x0 = xRange.invert(d3.pointer(event, this)[0]),
            i = bisecHour(data_for_graphs.cumulative_doses, x0, 1),
            d0 = data_for_graphs.cumulative_doses[i - 1],
            d1 = data_for_graphs.cumulative_doses[i];
        if (d1 && d1.concentration) {
            var d = x0 - d0.hour > d1.hour - x0 ? d1 : d0;
            focus.cumulative_doses.attr('transform', 'translate(' + xRange(d.hour) + ',' + yCumulativeRange(d.concentration) + ')');
            focus.cumulative_doses.select('#tooltip-time').text('x = ' + time_format(d.hour));
            focus.cumulative_doses.select('#tooltip-concentration').text('y = ' + d.concentration.toFixed(2));
        }
    }

    // Redraw based on the new size whenever the browser window is resized.
    window.addEventListener("resize", redraw);

    
}

// Generate the alternative scenarios plot using d3 library.
// 'alternative_scenarios' is a dictionary with all the alternative scenarios 
// 'times' is a list of times for all the scenarios
function draw_alternative_scenarios_plot(concentration_plot_svg_id, alternative_plot_svg_id, times, alternative_scenarios) {
     // H:M format
    var time_format = d3.timeFormat('%H:%M');
    // D3 array of ten categorical colors represented as RGB hexadecimal strings.
    var colors = d3.schemeAccent;

    // Variable for the highest concentration for all the scenarios
    var highest_concentration = 0.

    var data_for_scenarios = {}
    for (scenario in alternative_scenarios) {
        scenario_concentrations = alternative_scenarios[scenario].concentrations

        highest_concentration = Math.max(highest_concentration, Math.max(...scenario_concentrations))

        var data = []
        times.map((time, index) => data.push({ 'time': time, 'hour': new Date().setHours(Math.trunc(time), (time - Math.trunc(time)) * 60), 'concentration': scenario_concentrations[index] }))

        // Add data into lines dictionary
        data_for_scenarios[scenario] = data
    }

    // We need one scenario to get the time range
    var first_scenario = Object.values(data_for_scenarios)[0]

    // Add main SVG element
    var alternative_plot_div = document.getElementById(alternative_plot_svg_id);
    var vis = d3.select(alternative_plot_div).append('svg');

    var xRange = d3.scaleTime().domain([first_scenario[0].hour, first_scenario[first_scenario.length - 1].hour]);
    var xTimeRange = d3.scaleLinear().domain([times[0], times[times.length - 1]]);
    var bisecHour = d3.bisector((d) => { return d.hour; }).left;

    var yRange = d3.scaleLinear().domain([0., highest_concentration]);

    // Line representing the mean concentration for each scenario.
    var lineFuncs = {}, draw_lines  = {}, label_icons = {}, label_text = {};
    for (const [scenario_name, data] of Object.entries(data_for_scenarios)) {
        var scenario_index = Object.keys(data_for_scenarios).indexOf(scenario_name)

        // Line representing the mean concentration.
        lineFuncs[scenario_name] = d3.line();

        draw_lines[scenario_name] = vis.append('svg:path')
            .attr("stroke", colors[scenario_index])
            .attr('stroke-width', 2)
            .attr('fill', 'none');

        // Legend for the plot elements - lines.
        label_icons[scenario_name] = vis.append('rect')
            .attr('width', 20)
            .attr('height', 3)
            .style('fill', colors[scenario_index]);

        label_text[scenario_name] = vis.append('text')
            .text(scenario_name)
            .style('font-size', '15px')
            .attr('alignment-baseline', 'central');

    }
    
    // X axis.
    var xAxisEl = vis.append('svg:g')
        .attr('class', 'x axis');

    // X axis label.
    var xAxisLabelEl = vis.append('text')
        .attr('class', 'x label')
        .attr('fill', 'black')
        .attr('text-anchor', 'middle')
        .text('Time of day');

    // Y axis declaration.
    var yAxisEl = vis.append('svg:g')
         .attr('class', 'y axis');

    // Y axis label.
    var yAxisLabelEl = vis.append('svg:text')
        .attr('class', 'y label')
        .attr('fill', 'black')
        .attr('text-anchor', 'middle')
        .text('Mean concentration (virions/m³)');

    // Legend bounding box.
    var legendBBox = vis.append('rect')
        .attr('width', 275)
        .attr('height', 25 * (Object.keys(data_for_scenarios).length))
        .attr('stroke', 'lightgrey')
        .attr('stroke-width', '2')
        .attr('rx', '5px')
        .attr('ry', '5px')
        .attr('stroke-linejoin', 'round')
        .attr('fill', 'none');

    // Tooltip.
    var focus = {}, tooltip_rect = {}, tooltip_time = {}, tooltip_concentration = {}, toolBox = {};
    for (const [scenario_name, data] of Object.entries(data_for_scenarios)) {

        focus[scenario_name] = vis.append('svg:g')
            .style('display', 'none');

        focus[scenario_name].append('circle')
            .attr('r', 3);

        tooltip_rect[scenario_name] = focus[scenario_name].append('rect')
            .attr('fill', 'white')
            .attr('stroke', '#000')
            .attr('width', 80)
            .attr('height', 50)
            .attr('y', -22)
            .attr('rx', 4)
            .attr('ry', 4);

        tooltip_time[scenario_name] = focus[scenario_name].append('text')
            .attr('id', 'tooltip-time')
            .attr('y', -2);

        tooltip_concentration[scenario_name] = focus[scenario_name].append('text')
            .attr('id', 'tooltip-concentration')
            .attr('y', 18);

        toolBox[scenario_name] = vis.append('rect')
            .attr('fill', 'none')
            .attr('pointer-events', 'all')
            .on('mouseover', () => { for (const [scenario_name, data] of Object.entries(focus)) focus[scenario_name].style('display', null); })
            .on('mouseout', () => { for (const [scenario_name, data] of Object.entries(focus)) focus[scenario_name].style('display', 'none'); })
            .on('mousemove', mousemove);
    }

    var graph_width;
    var graph_height;

    function redraw() {
        // Define width and height according to the screen size.
        var div_width = document.getElementById(concentration_plot_svg_id).clientWidth;
        var div_height = document.getElementById(concentration_plot_svg_id).clientHeight;
        graph_width = div_width;
        graph_height = div_height
        if (div_width >= 900) { // For screens with width > 900px legend can be on the graph's right side.
            var margins = { top: 30, right: 20, bottom: 50, left: 60 };
            div_width = 900;
            graph_width = div_width * (2/3);
            const svg_margins = {'margin-left': '0rem'};
            Object.entries(svg_margins).forEach(([prop,val]) => vis.style(prop,val));
        }
        else {
            var margins = { top: 30, right: 20, bottom: 50, left: 40 };
            div_width = div_width * 1.1
            graph_width = div_width * .95;
            graph_height = div_height * 0.65; // On mobile screen sizes we want the legend to be on the bottom of the graph.
            const svg_margins = {'margin-left': '-1rem'};
            Object.entries(svg_margins).forEach(([prop,val]) => vis.style(prop,val));
        };

        // Use the extracted size to set the size of the SVG element.
        vis.attr("width", div_width)
            .attr('height', div_height);

        // SVG components according to the width and height.

        // Axis ranges.
        xRange.range([margins.left, graph_width - margins.right]);
        xTimeRange.range([margins.left, graph_width - margins.right]);
        yRange.range([graph_height - margins.bottom, margins.top]);

        for (const [scenario_name, data] of Object.entries(data_for_scenarios)) {
            var scenario_index = Object.keys(data_for_scenarios).indexOf(scenario_name)
            // Lines.
            lineFuncs[scenario_name].defined(d => !isNaN(d.concentration))
                .x(d => xTimeRange(d.time))
                .y(d => yRange(d.concentration));
            draw_lines[scenario_name].attr("d", lineFuncs[scenario_name](data));

            // Legend on right side.
            var size = 20 * (scenario_index + 1);
            if (document.getElementById(concentration_plot_svg_id).clientWidth >= 900) {
                label_icons[scenario_name].attr('x', graph_width + 20)
                    .attr('y', margins.top + size);
                label_text[scenario_name].attr('x', graph_width + 3 * 20)
                    .attr('y', margins.top + size);
            }
            // Legend on the bottom.
            else {
                label_icons[scenario_name].attr('x', margins.left * 0.3)
                    .attr('y', graph_height + size);
                label_text[scenario_name].attr('x', margins.left * 1.4)
                    .attr('y', graph_height + size);
            }

        }

        // Axis.
        var xAxis = d3.axisBottom(xRange).tickFormat(d => time_format(d));
        var yAxis = d3.axisLeft(yRange);

        xAxisEl.attr('transform', 'translate(0,' + (graph_height - margins.bottom) + ')')
            .call(xAxis);
        xAxisLabelEl.attr('x', (graph_width + margins.right) / 2)
            .attr('y', graph_height * 0.97)

        yAxisEl.attr('transform', 'translate(' + margins.left + ',0)')
            .call(yAxis);
        yAxisLabelEl.attr('transform', 'rotate(-90, 0,' + graph_height + ')')
            .attr('x', (graph_height * 0.9 + margins.bottom) / 2)
            .attr('y', (graph_height + margins.left) * 0.90);

        // Legend on right side.
        if (document.getElementById(concentration_plot_svg_id).clientWidth >= 900) {
            legendBBox.attr('x', graph_width * 1.02)
                .attr('y', margins.top * 1.15);
            
        }
        // Legend on the bottom.
        else {
            legendBBox.attr('x', 1)
                .attr('y', graph_height * 1.02)
        }

        // ToolBox.
        for (const [scenario_name, data] of Object.entries(data_for_scenarios)) {
            toolBox[scenario_name].attr('width', graph_width - margins.right)
                .attr('height', graph_height);
        }
    }

    // Draw for the first time to initialize.
    redraw();

    function mousemove() {
        for (const [scenario_name, data] of Object.entries(data_for_scenarios)) {
            if (d3.pointer(event)[0] < graph_width / 2) {
                tooltip_rect[scenario_name].attr('x', 10)
                tooltip_time[scenario_name].attr('x', 18)
                tooltip_concentration[scenario_name].attr('x', 18);
            }
            else {
                tooltip_rect[scenario_name].attr('x', -90)
                tooltip_time[scenario_name].attr('x', -82)
                tooltip_concentration[scenario_name].attr('x', -82)
            }
            var x0 = xRange.invert(d3.pointer(event, this)[0]),
                i = bisecHour(data, x0, 1),
                d0 = data[i - 1],
                d1 = data[i],
                d = x0 - d0.hour > d1.hour - x0 ? d1 : d0;
            focus[scenario_name].attr('transform', 'translate(' + xRange(d.hour) + ',' + yRange(d.concentration) + ')');
            focus[scenario_name].select('#tooltip-time').text('x = ' + time_format(d.hour));
            focus[scenario_name].select('#tooltip-concentration').text('y = ' + d.concentration.toFixed(2));
        }
    }

    // Redraw based on the new size whenever the browser window is resized.
    window.addEventListener("resize", redraw);
}

function copy_clipboard(shareable_link) {

    $("#mobile_link").attr('title', 'Copied!')
          .tooltip('_fixTitle')
          .tooltip('show');
          
    navigator.clipboard.writeText(shareable_link);
}<|MERGE_RESOLUTION|>--- conflicted
+++ resolved
@@ -50,7 +50,6 @@
             .attr('fill-opacity', '0.1');
     });
 
-<<<<<<< HEAD
     // Area representing the short range interaction(s).
     var shortRangeArea = {};
     var drawShortRangeArea = {};
@@ -61,15 +60,6 @@
             .attr('fill-opacity', '0.1');
     });
 
-    // Plot tittle.
-    var plotTitleEl = vis.append('svg:foreignObject')
-        .attr("background-color", "transparent")
-        .attr('height', 30)
-        .style('text-align', 'center')
-        .html('<b>Mean concentration of virions</b>');
-
-=======
->>>>>>> 9bc450aa
     // X axis declaration.
     var xAxisEl = vis.append('svg:g')
         .attr('class', 'x axis');
@@ -258,7 +248,6 @@
             })));
         });
 
-<<<<<<< HEAD
         // Short Range Area.
         short_range_intervals.forEach((b, index) => {
             shortRangeArea[index].x(d => xTimeRange(d.time))
@@ -270,12 +259,6 @@
             })))
         })
 
-
-        // Title.
-        plotTitleEl.attr('width', graph_width);
-
-=======
->>>>>>> 9bc450aa
         // Axis.
         var xAxis = d3.axisBottom(xRange).tickFormat(d => time_format(d));
         var yAxis = d3.axisLeft(yRange);
