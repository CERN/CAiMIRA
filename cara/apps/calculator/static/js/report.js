/* Generate the concentration plot using d3 library. */
<<<<<<< HEAD
function draw_concentration_plot(svg_id, times, concentrations, exposed_presence_intervals) {
    
    var time_format = d3.timeFormat('%H:%M');

    // H:M time format for x axis.
    var data = []
    // Prepare data
    times.map((time, index) => data.push({'time': time, 'hour': new Date().setHours(Math.trunc(time), (time - Math.trunc(time)) * 60), 'concentration': concentrations[index] }))

    // Add main SVG element
    var plot_div = document.getElementById(svg_id);
    var vis = d3.select(plot_div).append('svg');
    
    var xRange = d3.scaleTime().domain([data[0].hour, data[data.length - 1].hour]);
    var xTimeRange = d3.scaleLinear().domain([data[0].time, data[data.length - 1].time]);
    var bisecHour = d3.bisector((d) => { return d.hour; }).left;

    var yRange = d3.scaleLinear().domain([0., Math.max(...concentrations)]);

    // Line representing the mean concentration.
    var lineFunc = d3.line();
    var draw_line = vis.append('svg:path')
        .attr('stroke', '#1f77b4')
        .attr('stroke-width', 2)
        .attr('fill', 'none');

    // Area representing the presence of exposed person(s).
    var exposedArea = {};
    var drawArea = {};
    exposed_presence_intervals.forEach((b, index) => {
        exposedArea[index] = d3.area();
        drawArea[index] = vis.append('svg:path')
            .attr('fill', '#1f77b4')
            .attr('fill-opacity', '0.1');
    });

    // Plot tittle.
    var plotTitleEl = vis.append('svg:foreignObject')
        .attr("background-color", "transparent")
        .attr('height', 30)
        .style('text-align', 'center')
        .html('<b>Mean concentration of virions</b>');
=======
function draw_concentration_plot(svg_id, times, concentrations, cumulative_doses, exposed_presence_intervals) {

    var visBoundingBox = d3.select(svg_id)
        .node()
        .getBoundingClientRect();

    var time_format = d3.timeFormat('%H:%M');

    var data_for_graphs = {
        'concentrations': [],
        'cumulative_doses': [],
    }
    times.map((time, index) => data_for_graphs.concentrations.push({ 'time': time, 'hour': new Date().setHours(Math.trunc(time), (time - Math.trunc(time)) * 60), 'concentration': concentrations[index]}));
    times.map((time, index) => data_for_graphs.cumulative_doses.push({ 'time': time, 'hour': new Date().setHours(Math.trunc(time), (time - Math.trunc(time)) * 60), 'concentration': cumulative_doses[index]}));

    var vis = d3.select(svg_id),
        width = visBoundingBox.width - 400,
        height = visBoundingBox.height,
        margins = { top: 30, right: 20, bottom: 50, left: 50 },

        // H:M time format for x axis.
        xRange = d3.scaleTime().range([margins.left, width - margins.right]).domain([data_for_graphs.concentrations[0].hour, data_for_graphs.concentrations[data_for_graphs.concentrations.length - 1].hour]),
        xTimeRange = d3.scaleLinear().range([margins.left, width - margins.right]).domain([data_for_graphs.concentrations[0].time, data_for_graphs.concentrations[data_for_graphs.concentrations.length - 1].time]),
        bisecHour = d3.bisector((d) => { return d.hour; }).left,

        yRange = d3.scaleLinear().range([height - margins.bottom, margins.top]).domain([0., Math.max(...concentrations)]),
        yCumulatedRange = d3.scaleLinear().range([height - margins.bottom, margins.top]).domain([0., Math.max(...cumulative_doses)*1.1]),

        xAxis = d3.axisBottom(xRange).tickFormat(d => time_format(d)),
        yAxis = d3.axisLeft(yRange).ticks(4),
        yCumulatedAxis = d3.axisRight(yCumulatedRange).ticks(4);

    // Line representing the mean concentration.
    plot_scenario_data(vis, data_for_graphs.concentrations, xTimeRange, yRange, '#1f77b4');
    // Line representing the cumulative concentration.
    plot_cumulative_data(vis, data_for_graphs.cumulative_doses, xTimeRange, yCumulatedRange, '#1f77b4');
>>>>>>> fdffee20

    // X axis declaration.
    var xAxisEl = vis.append('svg:g')
        .attr('class', 'x axis');

    // X axis label.
    var xAxisLabelEl = vis.append('text')
        .attr('class', 'x label')
        .attr('fill', 'black')
        .attr('text-anchor', 'middle')
        .text('Time of day')

<<<<<<< HEAD
    // Y axis declaration.
    var yAxisEl = vis.append('svg:g')
        .attr('class', 'y axis');

    // Y axis label.
    var yAxisLabelEl = vis.append('svg:text')
        .attr('class', 'y label')
        .attr('fill', 'black')
        .attr('text-anchor', 'middle')
        .text('Mean concentration (virions/m³)');

    // Legend for the plot elements - line and area.
    var legendLineIcon = vis.append('rect')
=======
    // Y cumulative concentration axis declaration.
    vis.append('svg:g')
        .attr('class', 'y axis')
        .style('font-size', 14)
        .style("stroke-dasharray", "5 5")
        .attr('transform', 'translate(' + (width - margins.right) + ',0)')
        .call(yCumulatedAxis);

    // Y cumulated concentration axis label.
    vis.append('svg:text')
        .attr('class', 'y label')
        .attr('fill', 'black')
        .attr('transform', 'rotate(-90, 0,' + height + ')')
        .attr('text-anchor', 'middle')
        .attr('x', (height + margins.bottom) / 2)
        .attr('y', 1.71 * width)
        .text('Mean cumulative dose (virions)');

    // Area representing the presence of exposed person(s).
    exposed_presence_intervals.forEach(b => {
        var curveFunc = d3.area()
            .x(d => xTimeRange(d.time))
            .y0(height - margins.bottom)
            .y1(d => yRange(d.concentration));

        vis.append('svg:path')
            .attr('d', curveFunc(data_for_graphs.concentrations.filter(d => {
                return d.time >= b[0] && d.time <= b[1]
            })))
            .attr('fill', '#1f77b4')
            .attr('fill-opacity', '0.1');
    })

    // Legend for the plot elements - line and area.
    var size = 20
    vis.append('rect')
        .attr('x', width + size + 50)
        .attr('y', margins.top + size)
>>>>>>> fdffee20
        .attr('width', 20)
        .attr('height', 3)
        .style('fill', '#1f77b4');

<<<<<<< HEAD
    var legendAreaIcon = vis.append('rect')
=======
    vis.append('line')
        .attr("x1", width + size + 50)
        .attr("x2", width + 2 * size + 52)
        .attr("y1", 3.5 * size)
        .attr("y2", 3.5 * size)
        .style("stroke-dasharray", "5 5") //dashed array for line
        .attr('stroke-width', '2')
        .style("stroke", '#1f77b4');

    vis.append('rect')
        .attr('x', width + size + 50)
        .attr('y', 4 * size)
>>>>>>> fdffee20
        .attr('width', 20)
        .attr('height', 20)
        .attr('fill', '#1f77b4')
        .attr('fill-opacity', '0.1');

<<<<<<< HEAD
    var legendLineText = vis.append('text')
        .text('Mean concentration')
        .style('font-size', '15px')
        .attr('alignment-baseline', 'central');

    var legendAreaText = vis.append('text')
=======
    vis.append('text')
        .attr('x', width + 3 * size + 50)
        .attr('y', margins.top + size)
        .text('Viral concentration')
        .style('font-size', '15px')
        .attr('alignment-baseline', 'central');

    vis.append('text')
        .attr('x', width + 3 * size + 50)
        .attr('y', margins.top + 2 * size)
        .text('Cumulative dose')
        .style('font-size', '15px')
        .attr('alignment-baseline', 'central');

    vis.append('text')
        .attr('x', width + 3 * size + 50)
        .attr('y', margins.top + 3 * size)
>>>>>>> fdffee20
        .text('Presence of exposed person(s)')
        .style('font-size', '15px')
        .attr('alignment-baseline', 'central');

<<<<<<< HEAD
    // Legend bounding
    var legendBBox = vis.append('rect')
        .attr('width', 275)
        .attr('height', 50)
=======

    // Legend bounding box.
    vis.append('rect')
        .attr('width', 270)
        .attr('height', 70)
        .attr('x', width * 1.1)
        .attr('y', margins.top + 5)
>>>>>>> fdffee20
        .attr('stroke', 'lightgrey')
        .attr('stroke-width', '2')
        .attr('rx', '5px')
        .attr('ry', '5px')
        .attr('stroke-linejoin', 'round')
        .attr('fill', 'none');

    // Tooltip.
<<<<<<< HEAD
    var focus = vis.append('svg:g')
        .style('display', 'none');

    focus.append('circle')
        .attr('r', 3);

    var tooltip_rect = focus.append('rect')
        .attr('fill', 'white')
        .attr('stroke', '#000')
        .attr('width', 80)
        .attr('height', 50)
        .attr('y', -22)
        .attr('rx', 4)
        .attr('ry', 4);

    var tooltip_time = focus.append('text')
        .attr('id', 'tooltip-time')
        .attr('y', -2);

    var tooltip_concentration = focus.append('text')
        .attr('id', 'tooltip-concentration')
        .attr('y', 18);

    var toolBox = vis.append('rect')
        .attr('fill', 'none')
        .attr('pointer-events', 'all')
        .on('mouseover', () => { focus.style('display', null); })
        .on('mouseout', () => { focus.style('display', 'none'); })
        .on('mousemove', mousemove);
=======
    var focus = {}, tooltip_rect = {}, tooltip_time = {}, tooltip_concentration = {}, toolBox = {};
    for (const [concentration, data] of Object.entries(data_for_graphs)) {

        focus[concentration] = vis.append('svg:g')
            .style('display', 'none');

        focus[concentration].append('circle')
            .attr('r', 3);

        tooltip_rect[concentration] = focus[concentration].append('rect')
            .attr('fill', 'white')
            .attr('stroke', '#000')
            .attr('width', 85)
            .attr('height', 50)
            .attr('x', 10)
            .attr('y', -22)
            .attr('rx', 4)
            .attr('ry', 4);

        tooltip_time[concentration] = focus[concentration].append('text')
            .attr('id', 'tooltip-time')
            .attr('x', 18)
            .attr('y', -2);

        tooltip_concentration[concentration] = focus[concentration].append('text')
            .attr('id', 'tooltip-concentration')
            .attr('x', 18)
            .attr('y', 18);

        toolBox[concentration] = vis.append('rect')
            .attr('fill', 'none')
            .attr('pointer-events', 'all')
            .attr('width', width - margins.right)
            .attr('height', height)
            .on('mouseover', () => { for (const [concentration, data] of Object.entries(focus)) focus[concentration].style('display', null); })
            .on('mouseout', () => { for (const [concentration, data] of Object.entries(focus)) focus[concentration].style('display', 'none'); })
            .on('mousemove', mousemove);
    }
>>>>>>> fdffee20

    var graph_width;
    var graph_height;

    function redraw() {

        // Define width and height according to the screen size.
        var div_width = plot_div.clientWidth;
        var div_height = plot_div.clientHeight;
        graph_width = div_width;
        graph_height = div_height
        if (div_width >= 900) { // For screens with width > 900px legend can be on the graph's right side.
            var margins = { top: 30, right: 20, bottom: 50, left: 60 };
            div_width = 900;
            graph_width = div_width * (2/3);
            const svg_margins = {'margin-left': '0rem', 'margin-top': '0rem'};
            Object.entries(svg_margins).forEach(([prop,val]) => vis.style(prop,val));
        }
        else {
            var margins = { top: 30, right: 20, bottom: 50, left: 40 };
            div_width = div_width * 1.1
            graph_width = div_width * .95;
            graph_height = div_height * 0.65; // On mobile screen sizes we want the legend to be on the bottom of the graph.
            const svg_margins = {'margin-left': '-1rem', 'margin-top': '3rem'};
            Object.entries(svg_margins).forEach(([prop,val]) => vis.style(prop,val));
        };

        // Use the extracted size to set the size of the SVG element.
        vis.attr("width", div_width)
            .attr('height', div_height);

        // SVG components according to the width and height.

        // Axis ranges.
        xRange.range([margins.left, graph_width - margins.right]);
        xTimeRange.range([margins.left, graph_width - margins.right]);
        yRange.range([graph_height - margins.bottom, margins.top])

        // Line.
        lineFunc.defined(d => !isNaN(d.concentration))
            .x(d => xTimeRange(d.time))
            .y(d => yRange(d.concentration));
        draw_line.attr("d", lineFunc(data));

        // Area.
        exposed_presence_intervals.forEach((b, index) => {
            exposedArea[index].x(d => xTimeRange(d.time))
                .y0(graph_height - margins.bottom)
                .y1(d => yRange(d.concentration));
    
            drawArea[index].attr('d', exposedArea[index](data.filter(d => {
                    return d.time >= b[0] && d.time <= b[1]
            })));
        });

        // Title.
        plotTitleEl.attr('width', graph_width);

        // Axis.
        var xAxis = d3.axisBottom(xRange).tickFormat(d => time_format(d));
        var yAxis = d3.axisLeft(yRange);

        xAxisEl.attr('transform', 'translate(0,' + (graph_height - margins.bottom) + ')')
            .call(xAxis);
        xAxisLabelEl.attr('x', (graph_width + margins.right) / 2)
            .attr('y', graph_height * 0.97);

        yAxisEl.attr('transform', 'translate(' + margins.left + ',0)').call(yAxis);
        yAxisLabelEl.attr('x', (graph_height * 0.9 + margins.bottom) / 2)
            .attr('y', (graph_height + margins.left) * 0.9)
            .attr('transform', 'rotate(-90, 0,' + graph_height + ')');

        // Legend on right side.
        const size = 20;
        if (plot_div.clientWidth >= 900) {
            legendLineIcon.attr('x', graph_width + size)
                .attr('y', margins.top + size);
            legendLineText.attr('x', graph_width + 3 * size)
                .attr('y', margins.top + size);
            legendAreaIcon.attr('x', graph_width + size)
                .attr('y', margins.top + 1.5 * size);
            legendAreaText.attr('x', graph_width + 3 * size)
                .attr('y', margins.top + 2 * size);
            legendBBox.attr('x', graph_width * 1.005)
                .attr('y', margins.top * 1.2);
        }
        // Legend on the bottom.
        else {
            legendLineIcon.attr('x', size * 0.5)
                .attr('y', graph_height * 1.05);
            legendLineText.attr('x', 2 * size)
                .attr('y', graph_height * 1.05);
            legendAreaIcon.attr('x', size * 0.50)
                .attr('y', graph_height * 1.01 + size);
            legendAreaText.attr('x', 2 * size)
                .attr('y', graph_height + 1.7 * size);
            legendBBox.attr('x', 1)
                .attr('y', graph_height);
        }
        
        // ToolBox.
        toolBox.attr('width', graph_width - margins.right)
            .attr('height', graph_height);
    }

    // Draw for the first time to initialize.
    redraw();

    function mousemove() {
<<<<<<< HEAD
        if (d3.pointer(event)[0] < graph_width / 2) {
            tooltip_rect.attr('x', 10)
            tooltip_time.attr('x', 18)
            tooltip_concentration.attr('x', 18);
        }
        else {
            tooltip_rect.attr('x', -90)
            tooltip_time.attr('x', -82)
            tooltip_concentration.attr('x', -82)
        }
=======
        for (const [scenario, data] of Object.entries(data_for_graphs)) {
            if (d3.pointer(event)[0] < width / 2) {
                tooltip_rect[scenario].attr('x', 10)
                tooltip_time[scenario].attr('x', 18)
                tooltip_concentration[scenario].attr('x', 18);
            }
            else {
                tooltip_rect[scenario].attr('x', -90)
                tooltip_time[scenario].attr('x', -82)
                tooltip_concentration[scenario].attr('x', -82)
            }
        }
        // Concentration line
        var x0 = xRange.invert(d3.pointer(event, this)[0]),
            i = bisecHour(data_for_graphs.concentrations, x0, 1),
            d0 = data_for_graphs.concentrations[i - 1],
            d1 = data_for_graphs.concentrations[i];
        if (d1) {
            var d = x0 - d0.hour > d1.hour - x0 ? d1 : d0;
            focus.concentrations.attr('transform', 'translate(' + xRange(d.hour) + ',' + yRange(d.concentration) + ')');
            focus.concentrations.select('#tooltip-time').text('x = ' + time_format(d.hour));
            focus.concentrations.select('#tooltip-concentration').text('y = ' + d.concentration.toFixed(2));
        }
        // Cumulative line
>>>>>>> fdffee20
        var x0 = xRange.invert(d3.pointer(event, this)[0]),
            i = bisecHour(data_for_graphs.cumulative_doses, x0, 1),
            d0 = data_for_graphs.cumulative_doses[i - 1],
            d1 = data_for_graphs.cumulative_doses[i];
        if (d1 && d1.concentration) {
            var d = x0 - d0.hour > d1.hour - x0 ? d1 : d0;
            focus.cumulative_doses.attr('transform', 'translate(' + xRange(d.hour) + ',' + yCumulatedRange(d.concentration) + ')');
            focus.cumulative_doses.select('#tooltip-time').text('x = ' + time_format(d.hour));
            focus.cumulative_doses.select('#tooltip-concentration').text('y = ' + d.concentration.toFixed(2));
        }
    }

    // Redraw based on the new size whenever the browser window is resized.
    window.addEventListener("resize", redraw);

    
}

// Generate the alternative scenarios plot using d3 library.
// 'alternative_scenarios' is a dictionary with all the alternative scenarios 
// 'times' is a list of times for all the scenarios
function draw_alternative_scenarios_plot(concentration_plot_svg_id, alternative_plot_svg_id, times, alternative_scenarios) {
     // H:M format
    var time_format = d3.timeFormat('%H:%M');
    // D3 array of ten categorical colors represented as RGB hexadecimal strings.
    var colors = d3.schemeAccent;

    // Variable for the highest concentration for all the scenarios
    var highest_concentration = 0.

    var data_for_graphs = {}
    for (scenario in alternative_scenarios) {
        scenario_concentrations = alternative_scenarios[scenario].concentrations

        highest_concentration = Math.max(highest_concentration, Math.max(...scenario_concentrations))

        var data = []
        times.map((time, index) => data.push({ 'time': time, 'hour': new Date().setHours(Math.trunc(time), (time - Math.trunc(time)) * 60), 'concentration': scenario_concentrations[index] }))

        // Add data into lines dictionary
        data_for_graphs[scenario] = data
    }

    // We need one scenario to get the time range
    var first_scenario = Object.values(data_for_graphs)[0]

    // Add main SVG element
    var alternative_plot_div = document.getElementById(alternative_plot_svg_id);
    var vis = d3.select(alternative_plot_div).append('svg');

    var xRange = d3.scaleTime().domain([first_scenario[0].hour, first_scenario[first_scenario.length - 1].hour]);
    var xTimeRange = d3.scaleLinear().domain([times[0], times[times.length - 1]]);
    var bisecHour = d3.bisector((d) => { return d.hour; }).left;

<<<<<<< HEAD
    var yRange = d3.scaleLinear().domain([0., highest_concentration]);

    // Line representing the mean concentration for each scenario.
    var lineFuncs = {}, draw_lines  = {}, label_icons = {}, label_text = {};
    for (const [scenario_name, data] of Object.entries(data_for_scenarios)) {
        var scenario_index = Object.keys(data_for_scenarios).indexOf(scenario_name)
=======
        yRange = d3.scaleLinear().range([height - margins.bottom, margins.top]).domain([0., highest_concentration]),

        xAxis = d3.axisBottom(xRange).tickFormat(d => time_format(d)),
        yAxis = d3.axisLeft(yRange);

    // Line representing the mean concentration for each scenario.
    for (const [scenario_name, data] of Object.entries(data_for_graphs)) {
        var scenario_index = Object.keys(data_for_graphs).indexOf(scenario_name)
>>>>>>> fdffee20

        // Line representing the mean concentration.
        lineFuncs[scenario_name] = d3.line();

        draw_lines[scenario_name] = vis.append('svg:path')
            .attr("stroke", colors[scenario_index])
            .attr('stroke-width', 2)
            .attr('fill', 'none');

        // Legend for the plot elements - lines.
        label_icons[scenario_name] = vis.append('rect')
            .attr('width', 20)
            .attr('height', 3)
            .style('fill', colors[scenario_index]);

        label_text[scenario_name] = vis.append('text')
            .text(scenario_name)
            .style('font-size', '15px')
            .attr('alignment-baseline', 'central');

    }

    // Plot title.
    var plotTitleEl = vis.append('svg:foreignObject')
        .attr("background-color", "transparent")
        .attr('height', 30)
        .style('text-align', 'center')
        .html('<b>Mean concentration of virions</b>');
    

    // X axis.
    var xAxisEl = vis.append('svg:g')
        .attr('class', 'x axis');

    // X axis label.
    var xAxisLabelEl = vis.append('text')
        .attr('class', 'x label')
        .attr('fill', 'black')
        .attr('text-anchor', 'middle')
        .text('Time of day');

    // Y axis declaration.
    var yAxisEl = vis.append('svg:g')
         .attr('class', 'y axis');

    // Y axis label.
    var yAxisLabelEl = vis.append('svg:text')
        .attr('class', 'y label')
        .attr('fill', 'black')
        .attr('text-anchor', 'middle')
        .text('Mean concentration (virions/m³)');

    // Legend bounding box.
    var legendBBox = vis.append('rect')
        .attr('width', 275)
<<<<<<< HEAD
        .attr('height', 25 * (Object.keys(data_for_scenarios).length))
=======
        .attr('height', 25 * (Object.keys(data_for_graphs).length))
        .attr('x', width * 1.005)
        .attr('y', margins.top + 5)
>>>>>>> fdffee20
        .attr('stroke', 'lightgrey')
        .attr('stroke-width', '2')
        .attr('rx', '5px')
        .attr('ry', '5px')
        .attr('stroke-linejoin', 'round')
        .attr('fill', 'none');

    // Tooltip.
    var focus = {}, tooltip_rect = {}, tooltip_time = {}, tooltip_concentration = {}, toolBox = {};
    for (const [scenario_name, data] of Object.entries(data_for_scenarios)) {

<<<<<<< HEAD
        focus[scenario_name] = vis.append('svg:g')
            .style('display', 'none');

        focus[scenario_name].append('circle')
            .attr('r', 3);

        tooltip_rect[scenario_name] = focus[scenario_name].append('rect')
            .attr('fill', 'white')
            .attr('stroke', '#000')
            .attr('width', 80)
            .attr('height', 50)
            .attr('y', -22)
            .attr('rx', 4)
            .attr('ry', 4);

        tooltip_time[scenario_name] = focus[scenario_name].append('text')
            .attr('id', 'tooltip-time')
            .attr('y', -2);

        tooltip_concentration[scenario_name] = focus[scenario_name].append('text')
            .attr('id', 'tooltip-concentration')
            .attr('y', 18);

        toolBox[scenario_name] = vis.append('rect')
            .attr('fill', 'none')
            .attr('pointer-events', 'all')
            .on('mouseover', () => { for (const [scenario_name, data] of Object.entries(focus)) focus[scenario_name].style('display', null); })
            .on('mouseout', () => { for (const [scenario_name, data] of Object.entries(focus)) focus[scenario_name].style('display', 'none'); })
            .on('mousemove', mousemove);
    }

    var graph_width;
    var graph_height;

    function redraw() {
        // Define width and height according to the screen size.
        var div_width = document.getElementById(concentration_plot_svg_id).clientWidth;
        var div_height = document.getElementById(concentration_plot_svg_id).clientHeight;
        graph_width = div_width;
        graph_height = div_height
        if (div_width >= 900) { // For screens with width > 900px legend can be on the graph's right side.
            var margins = { top: 30, right: 20, bottom: 50, left: 60 };
            div_width = 900;
            graph_width = div_width * (2/3);
            const svg_margins = {'margin-left': '0rem'};
            Object.entries(svg_margins).forEach(([prop,val]) => vis.style(prop,val));
        }
        else {
            var margins = { top: 30, right: 20, bottom: 50, left: 40 };
            div_width = div_width * 1.1
            graph_width = div_width * .95;
            graph_height = div_height * 0.65; // On mobile screen sizes we want the legend to be on the bottom of the graph.
            const svg_margins = {'margin-left': '-1rem'};
            Object.entries(svg_margins).forEach(([prop,val]) => vis.style(prop,val));
        };

        // Use the extracted size to set the size of the SVG element.
        vis.attr("width", div_width)
            .attr('height', div_height);

        // SVG components according to the width and height.

        // Axis ranges.
        xRange.range([margins.left, graph_width - margins.right]);
        xTimeRange.range([margins.left, graph_width - margins.right]);
        yRange.range([graph_height - margins.bottom, margins.top]);

        for (const [scenario_name, data] of Object.entries(data_for_scenarios)) {
            var scenario_index = Object.keys(data_for_scenarios).indexOf(scenario_name)
            // Lines.
            lineFuncs[scenario_name].defined(d => !isNaN(d.concentration))
                .x(d => xTimeRange(d.time))
                .y(d => yRange(d.concentration));
            draw_lines[scenario_name].attr("d", lineFuncs[scenario_name](data));

            // Legend on right side.
            var size = 20 * (scenario_index + 1);
            if (document.getElementById(concentration_plot_svg_id).clientWidth >= 900) {
                label_icons[scenario_name].attr('x', graph_width + 20)
                    .attr('y', margins.top + size);
                label_text[scenario_name].attr('x', graph_width + 3 * 20)
                    .attr('y', margins.top + size);
            }
            // Legend on the bottom.
            else {
                label_icons[scenario_name].attr('x', margins.left * 0.3)
                    .attr('y', graph_height + size);
                label_text[scenario_name].attr('x', margins.left * 1.4)
                    .attr('y', graph_height + size);
            }

        }

        // Title.
        plotTitleEl.attr('width', graph_width);

        // Axis.
        var xAxis = d3.axisBottom(xRange).tickFormat(d => time_format(d));
        var yAxis = d3.axisLeft(yRange);

        xAxisEl.attr('transform', 'translate(0,' + (graph_height - margins.bottom) + ')')
            .call(xAxis);
        xAxisLabelEl.attr('x', (graph_width + margins.right) / 2)
            .attr('y', graph_height * 0.97)

        yAxisEl.attr('transform', 'translate(' + margins.left + ',0)')
            .call(yAxis);
        yAxisLabelEl.attr('transform', 'rotate(-90, 0,' + graph_height + ')')
            .attr('x', (graph_height * 0.9 + margins.bottom) / 2)
            .attr('y', (graph_height + margins.left) * 0.90);

        // Legend on right side.
        if (document.getElementById(concentration_plot_svg_id).clientWidth >= 900) {
            legendBBox.attr('x', graph_width * 1.02)
                .attr('y', margins.top * 1.15);
            
        }
        // Legend on the bottom.
        else {
            legendBBox.attr('x', 1)
                .attr('y', graph_height * 1.02)
        }

        // ToolBox.
        for (const [scenario_name, data] of Object.entries(data_for_scenarios)) {
            toolBox[scenario_name].attr('width', graph_width - margins.right)
                .attr('height', graph_height);
        }
    }
=======
// Functions used to build the plots' components

function plot_x_axis(vis, height, width, margins, xAxis, label) {
    // X axis declaration
    vis.append('svg:g')
        .attr('class', 'x axis')
        .style('font-size', 14)
        .attr('transform', 'translate(0,' + (height - margins.bottom) + ')')
        .call(xAxis);

    // X axis label.
    vis.append('text')
        .attr('class', 'x label')
        .attr('fill', 'black')
        .attr('text-anchor', 'middle')
        .attr('x', (width + margins.right) / 2)
        .attr('y', height * 0.97)
        .text(label);

    return vis;
}

function plot_y_axis(vis, height, width, margins, yAxis, label) {
    // Y axis declaration.
    vis.append('svg:g')
        .attr('class', 'y axis')
        .style('font-size', 14)
        .attr('transform', 'translate(' + margins.left + ',0)')
        .call(yAxis);
>>>>>>> fdffee20

    // Draw for the first time to initialize.
    redraw();

    function mousemove() {
        for (const [scenario_name, data] of Object.entries(data_for_scenarios)) {
            if (d3.pointer(event)[0] < graph_width / 2) {
                tooltip_rect[scenario_name].attr('x', 10)
                tooltip_time[scenario_name].attr('x', 18)
                tooltip_concentration[scenario_name].attr('x', 18);
            }
            else {
                tooltip_rect[scenario_name].attr('x', -90)
                tooltip_time[scenario_name].attr('x', -82)
                tooltip_concentration[scenario_name].attr('x', -82)
            }
            var x0 = xRange.invert(d3.pointer(event, this)[0]),
                i = bisecHour(data, x0, 1),
                d0 = data[i - 1],
                d1 = data[i],
                d = x0 - d0.hour > d1.hour - x0 ? d1 : d0;
            focus[scenario_name].attr('transform', 'translate(' + xRange(d.hour) + ',' + yRange(d.concentration) + ')');
            focus[scenario_name].select('#tooltip-time').text('x = ' + time_format(d.hour));
            focus[scenario_name].select('#tooltip-concentration').text('y = ' + d.concentration.toFixed(2));
        }
    }

    // Redraw based on the new size whenever the browser window is resized.
    window.addEventListener("resize", redraw);
}

function copy_clipboard(shareable_link) {

<<<<<<< HEAD
    $("#mobile_link").attr('title', 'Copied!')
          .tooltip('_fixTitle')
          .tooltip('show');
          
    navigator.clipboard.writeText(shareable_link);
=======
    return vis;
}

function plot_cumulative_data(vis, data, xTimeRange, yCumulativeRange, line_color) {
    var lineCumulativeFunc = d3.line()
        .defined(d => !isNaN(d.concentration))
        .x(d => xTimeRange(d.time))
        .y(d => yCumulativeRange(d.concentration))
        .curve(d3.curveBasis);

    vis.append('svg:path')
        .attr('d', lineCumulativeFunc(data))
        .attr('stroke', line_color)
        .attr('stroke-width', 2)
        .style("stroke-dasharray", "5 5")
        .attr('fill', 'none');

    return vis;
>>>>>>> fdffee20
}<|MERGE_RESOLUTION|>--- conflicted
+++ resolved
@@ -1,29 +1,45 @@
 /* Generate the concentration plot using d3 library. */
-<<<<<<< HEAD
-function draw_concentration_plot(svg_id, times, concentrations, exposed_presence_intervals) {
-    
+function draw_concentration_plot(svg_id, times, concentrations, cumulative_doses, exposed_presence_intervals) {
+
+    console.log(cumulative_doses)
+
     var time_format = d3.timeFormat('%H:%M');
 
-    // H:M time format for x axis.
-    var data = []
-    // Prepare data
-    times.map((time, index) => data.push({'time': time, 'hour': new Date().setHours(Math.trunc(time), (time - Math.trunc(time)) * 60), 'concentration': concentrations[index] }))
+    var data_for_graphs = {
+        'concentrations': [],
+        'cumulative_doses': [],
+    }
+    times.map((time, index) => data_for_graphs.concentrations.push({ 'time': time, 'hour': new Date().setHours(Math.trunc(time), (time - Math.trunc(time)) * 60), 'concentration': concentrations[index]}));
+    times.map((time, index) => data_for_graphs.cumulative_doses.push({ 'time': time, 'hour': new Date().setHours(Math.trunc(time), (time - Math.trunc(time)) * 60), 'concentration': cumulative_doses[index]}));
 
     // Add main SVG element
     var plot_div = document.getElementById(svg_id);
     var vis = d3.select(plot_div).append('svg');
-    
-    var xRange = d3.scaleTime().domain([data[0].hour, data[data.length - 1].hour]);
-    var xTimeRange = d3.scaleLinear().domain([data[0].time, data[data.length - 1].time]);
-    var bisecHour = d3.bisector((d) => { return d.hour; }).left;
-
-    var yRange = d3.scaleLinear().domain([0., Math.max(...concentrations)]);
+
+    // H:M time format for x axis.
+    xRange = d3.scaleTime().domain([data_for_graphs.concentrations[0].hour, data_for_graphs.concentrations[data_for_graphs.concentrations.length - 1].hour]),
+    xTimeRange = d3.scaleLinear().domain([data_for_graphs.concentrations[0].time, data_for_graphs.concentrations[data_for_graphs.concentrations.length - 1].time]),
+    bisecHour = d3.bisector((d) => { return d.hour; }).left,
+
+    yRange = d3.scaleLinear().domain([0., Math.max(...concentrations)]),
+    yCumulativeRange = d3.scaleLinear().domain([0., Math.max(...cumulative_doses)*1.1]),
+
+    xAxis = d3.axisBottom(xRange).tickFormat(d => time_format(d)),
+    yAxis = d3.axisLeft(yRange).ticks(4),
+    yCumulativeAxis = d3.axisRight(yCumulativeRange).ticks(4);
 
     // Line representing the mean concentration.
     var lineFunc = d3.line();
     var draw_line = vis.append('svg:path')
         .attr('stroke', '#1f77b4')
         .attr('stroke-width', 2)
+        .attr('fill', 'none');
+
+    var lineCumulative = d3.line();
+    var draw_cumulative_line = vis.append('svg:path')
+        .attr('stroke', '#1f77b4')
+        .attr('stroke-width', 2)
+        .style("stroke-dasharray", "5 5")
         .attr('fill', 'none');
 
     // Area representing the presence of exposed person(s).
@@ -42,44 +58,6 @@
         .attr('height', 30)
         .style('text-align', 'center')
         .html('<b>Mean concentration of virions</b>');
-=======
-function draw_concentration_plot(svg_id, times, concentrations, cumulative_doses, exposed_presence_intervals) {
-
-    var visBoundingBox = d3.select(svg_id)
-        .node()
-        .getBoundingClientRect();
-
-    var time_format = d3.timeFormat('%H:%M');
-
-    var data_for_graphs = {
-        'concentrations': [],
-        'cumulative_doses': [],
-    }
-    times.map((time, index) => data_for_graphs.concentrations.push({ 'time': time, 'hour': new Date().setHours(Math.trunc(time), (time - Math.trunc(time)) * 60), 'concentration': concentrations[index]}));
-    times.map((time, index) => data_for_graphs.cumulative_doses.push({ 'time': time, 'hour': new Date().setHours(Math.trunc(time), (time - Math.trunc(time)) * 60), 'concentration': cumulative_doses[index]}));
-
-    var vis = d3.select(svg_id),
-        width = visBoundingBox.width - 400,
-        height = visBoundingBox.height,
-        margins = { top: 30, right: 20, bottom: 50, left: 50 },
-
-        // H:M time format for x axis.
-        xRange = d3.scaleTime().range([margins.left, width - margins.right]).domain([data_for_graphs.concentrations[0].hour, data_for_graphs.concentrations[data_for_graphs.concentrations.length - 1].hour]),
-        xTimeRange = d3.scaleLinear().range([margins.left, width - margins.right]).domain([data_for_graphs.concentrations[0].time, data_for_graphs.concentrations[data_for_graphs.concentrations.length - 1].time]),
-        bisecHour = d3.bisector((d) => { return d.hour; }).left,
-
-        yRange = d3.scaleLinear().range([height - margins.bottom, margins.top]).domain([0., Math.max(...concentrations)]),
-        yCumulatedRange = d3.scaleLinear().range([height - margins.bottom, margins.top]).domain([0., Math.max(...cumulative_doses)*1.1]),
-
-        xAxis = d3.axisBottom(xRange).tickFormat(d => time_format(d)),
-        yAxis = d3.axisLeft(yRange).ticks(4),
-        yCumulatedAxis = d3.axisRight(yCumulatedRange).ticks(4);
-
-    // Line representing the mean concentration.
-    plot_scenario_data(vis, data_for_graphs.concentrations, xTimeRange, yRange, '#1f77b4');
-    // Line representing the cumulative concentration.
-    plot_cumulative_data(vis, data_for_graphs.cumulative_doses, xTimeRange, yCumulatedRange, '#1f77b4');
->>>>>>> fdffee20
 
     // X axis declaration.
     var xAxisEl = vis.append('svg:g')
@@ -92,7 +70,6 @@
         .attr('text-anchor', 'middle')
         .text('Time of day')
 
-<<<<<<< HEAD
     // Y axis declaration.
     var yAxisEl = vis.append('svg:g')
         .attr('class', 'y axis');
@@ -104,117 +81,45 @@
         .attr('text-anchor', 'middle')
         .text('Mean concentration (virions/m³)');
 
+    // Y cumulative concentration axis declaration.
+    var yAxisCumEl = vis.append('svg:g')
+        .attr('class', 'y axis')
+        .style('font-size', 14)
+        .style("stroke-dasharray", "5 5");
+
+    // Y cumulated concentration axis label.
+    var yAxisCumLabelEl = vis.append('svg:text')
+        .attr('class', 'y label')
+        .attr('fill', 'black')
+        .attr('text-anchor', 'middle')
+        .text('Mean cumulative dose (virions)');
+
     // Legend for the plot elements - line and area.
     var legendLineIcon = vis.append('rect')
-=======
-    // Y cumulative concentration axis declaration.
-    vis.append('svg:g')
-        .attr('class', 'y axis')
-        .style('font-size', 14)
-        .style("stroke-dasharray", "5 5")
-        .attr('transform', 'translate(' + (width - margins.right) + ',0)')
-        .call(yCumulatedAxis);
-
-    // Y cumulated concentration axis label.
-    vis.append('svg:text')
-        .attr('class', 'y label')
-        .attr('fill', 'black')
-        .attr('transform', 'rotate(-90, 0,' + height + ')')
-        .attr('text-anchor', 'middle')
-        .attr('x', (height + margins.bottom) / 2)
-        .attr('y', 1.71 * width)
-        .text('Mean cumulative dose (virions)');
-
-    // Area representing the presence of exposed person(s).
-    exposed_presence_intervals.forEach(b => {
-        var curveFunc = d3.area()
-            .x(d => xTimeRange(d.time))
-            .y0(height - margins.bottom)
-            .y1(d => yRange(d.concentration));
-
-        vis.append('svg:path')
-            .attr('d', curveFunc(data_for_graphs.concentrations.filter(d => {
-                return d.time >= b[0] && d.time <= b[1]
-            })))
-            .attr('fill', '#1f77b4')
-            .attr('fill-opacity', '0.1');
-    })
-
-    // Legend for the plot elements - line and area.
-    var size = 20
-    vis.append('rect')
-        .attr('x', width + size + 50)
-        .attr('y', margins.top + size)
->>>>>>> fdffee20
         .attr('width', 20)
         .attr('height', 3)
         .style('fill', '#1f77b4');
 
-<<<<<<< HEAD
     var legendAreaIcon = vis.append('rect')
-=======
-    vis.append('line')
-        .attr("x1", width + size + 50)
-        .attr("x2", width + 2 * size + 52)
-        .attr("y1", 3.5 * size)
-        .attr("y2", 3.5 * size)
-        .style("stroke-dasharray", "5 5") //dashed array for line
-        .attr('stroke-width', '2')
-        .style("stroke", '#1f77b4');
-
-    vis.append('rect')
-        .attr('x', width + size + 50)
-        .attr('y', 4 * size)
->>>>>>> fdffee20
         .attr('width', 20)
         .attr('height', 20)
         .attr('fill', '#1f77b4')
         .attr('fill-opacity', '0.1');
 
-<<<<<<< HEAD
     var legendLineText = vis.append('text')
         .text('Mean concentration')
         .style('font-size', '15px')
         .attr('alignment-baseline', 'central');
 
     var legendAreaText = vis.append('text')
-=======
-    vis.append('text')
-        .attr('x', width + 3 * size + 50)
-        .attr('y', margins.top + size)
-        .text('Viral concentration')
-        .style('font-size', '15px')
-        .attr('alignment-baseline', 'central');
-
-    vis.append('text')
-        .attr('x', width + 3 * size + 50)
-        .attr('y', margins.top + 2 * size)
-        .text('Cumulative dose')
-        .style('font-size', '15px')
-        .attr('alignment-baseline', 'central');
-
-    vis.append('text')
-        .attr('x', width + 3 * size + 50)
-        .attr('y', margins.top + 3 * size)
->>>>>>> fdffee20
         .text('Presence of exposed person(s)')
         .style('font-size', '15px')
         .attr('alignment-baseline', 'central');
 
-<<<<<<< HEAD
     // Legend bounding
     var legendBBox = vis.append('rect')
-        .attr('width', 275)
+        .attr('width', 255)
         .attr('height', 50)
-=======
-
-    // Legend bounding box.
-    vis.append('rect')
-        .attr('width', 270)
-        .attr('height', 70)
-        .attr('x', width * 1.1)
-        .attr('y', margins.top + 5)
->>>>>>> fdffee20
         .attr('stroke', 'lightgrey')
         .attr('stroke-width', '2')
         .attr('rx', '5px')
@@ -223,37 +128,6 @@
         .attr('fill', 'none');
 
     // Tooltip.
-<<<<<<< HEAD
-    var focus = vis.append('svg:g')
-        .style('display', 'none');
-
-    focus.append('circle')
-        .attr('r', 3);
-
-    var tooltip_rect = focus.append('rect')
-        .attr('fill', 'white')
-        .attr('stroke', '#000')
-        .attr('width', 80)
-        .attr('height', 50)
-        .attr('y', -22)
-        .attr('rx', 4)
-        .attr('ry', 4);
-
-    var tooltip_time = focus.append('text')
-        .attr('id', 'tooltip-time')
-        .attr('y', -2);
-
-    var tooltip_concentration = focus.append('text')
-        .attr('id', 'tooltip-concentration')
-        .attr('y', 18);
-
-    var toolBox = vis.append('rect')
-        .attr('fill', 'none')
-        .attr('pointer-events', 'all')
-        .on('mouseover', () => { focus.style('display', null); })
-        .on('mouseout', () => { focus.style('display', 'none'); })
-        .on('mousemove', mousemove);
-=======
     var focus = {}, tooltip_rect = {}, tooltip_time = {}, tooltip_concentration = {}, toolBox = {};
     for (const [concentration, data] of Object.entries(data_for_graphs)) {
 
@@ -286,13 +160,10 @@
         toolBox[concentration] = vis.append('rect')
             .attr('fill', 'none')
             .attr('pointer-events', 'all')
-            .attr('width', width - margins.right)
-            .attr('height', height)
             .on('mouseover', () => { for (const [concentration, data] of Object.entries(focus)) focus[concentration].style('display', null); })
             .on('mouseout', () => { for (const [concentration, data] of Object.entries(focus)) focus[concentration].style('display', 'none'); })
             .on('mousemove', mousemove);
     }
->>>>>>> fdffee20
 
     var graph_width;
     var graph_height;
@@ -314,7 +185,7 @@
         else {
             var margins = { top: 30, right: 20, bottom: 50, left: 40 };
             div_width = div_width * 1.1
-            graph_width = div_width * .95;
+            graph_width = div_width * .9;
             graph_height = div_height * 0.65; // On mobile screen sizes we want the legend to be on the bottom of the graph.
             const svg_margins = {'margin-left': '-1rem', 'margin-top': '3rem'};
             Object.entries(svg_margins).forEach(([prop,val]) => vis.style(prop,val));
@@ -329,13 +200,20 @@
         // Axis ranges.
         xRange.range([margins.left, graph_width - margins.right]);
         xTimeRange.range([margins.left, graph_width - margins.right]);
-        yRange.range([graph_height - margins.bottom, margins.top])
+        yRange.range([graph_height - margins.bottom, margins.top]);
+        yCumulativeRange.range([graph_height - margins.bottom, margins.top]);
 
         // Line.
         lineFunc.defined(d => !isNaN(d.concentration))
             .x(d => xTimeRange(d.time))
             .y(d => yRange(d.concentration));
-        draw_line.attr("d", lineFunc(data));
+        draw_line.attr("d", lineFunc(data_for_graphs.concentrations));
+
+        // Cumulative line
+        lineCumulative.defined(d => !isNaN(d.concentration))
+            .x(d => xTimeRange(d.time))
+            .y(d => yCumulativeRange(d.concentration));
+        draw_cumulative_line.attr("d", lineCumulative(data_for_graphs.cumulative_doses));
 
         // Area.
         exposed_presence_intervals.forEach((b, index) => {
@@ -343,7 +221,7 @@
                 .y0(graph_height - margins.bottom)
                 .y1(d => yRange(d.concentration));
     
-            drawArea[index].attr('d', exposedArea[index](data.filter(d => {
+            drawArea[index].attr('d', exposedArea[index](data_for_graphs.concentrations.filter(d => {
                     return d.time >= b[0] && d.time <= b[1]
             })));
         });
@@ -365,18 +243,33 @@
             .attr('y', (graph_height + margins.left) * 0.9)
             .attr('transform', 'rotate(-90, 0,' + graph_height + ')');
 
+        yAxisCumEl.attr('transform', 'translate(' + (graph_width - margins.right) + ',0)').call(yCumulativeAxis);
+        yAxisCumLabelEl.attr('transform', 'rotate(-90, 0,' + graph_height + ')')
+            .attr('x', (graph_height + margins.bottom) / 2);
+
+        if (plot_div.clientWidth >= 900) {
+            yAxisCumLabelEl.attr('transform', 'rotate(-90, 0,' + graph_height + ')')
+                .attr('x', (graph_height + margins.bottom) / 2)
+                .attr('y', 1.71 * graph_width);
+        }
+        else {
+            yAxisCumLabelEl.attr('transform', 'rotate(-90, 0,' + graph_height + ')')
+                .attr('x', (graph_height + margins.bottom * 0.55) / 2)
+                .attr('y', graph_width + 290);
+        }
+
         // Legend on right side.
         const size = 20;
         if (plot_div.clientWidth >= 900) {
-            legendLineIcon.attr('x', graph_width + size)
+            legendLineIcon.attr('x', graph_width + size * 2.5)
                 .attr('y', margins.top + size);
-            legendLineText.attr('x', graph_width + 3 * size)
+            legendLineText.attr('x', graph_width + 4 * size)
                 .attr('y', margins.top + size);
-            legendAreaIcon.attr('x', graph_width + size)
+            legendAreaIcon.attr('x', graph_width + size * 2.5)
                 .attr('y', margins.top + 1.5 * size);
-            legendAreaText.attr('x', graph_width + 3 * size)
+            legendAreaText.attr('x', graph_width + 4 * size)
                 .attr('y', margins.top + 2 * size);
-            legendBBox.attr('x', graph_width * 1.005)
+            legendBBox.attr('x', graph_width * 1.07)
                 .attr('y', margins.top * 1.2);
         }
         // Legend on the bottom.
@@ -394,28 +287,18 @@
         }
         
         // ToolBox.
-        toolBox.attr('width', graph_width - margins.right)
-            .attr('height', graph_height);
+        for (const [concentration, data] of Object.entries(data_for_graphs)) {
+            toolBox[concentration].attr('width', graph_width - margins.right)
+                .attr('height', graph_height);
+        }
     }
 
     // Draw for the first time to initialize.
     redraw();
 
     function mousemove() {
-<<<<<<< HEAD
-        if (d3.pointer(event)[0] < graph_width / 2) {
-            tooltip_rect.attr('x', 10)
-            tooltip_time.attr('x', 18)
-            tooltip_concentration.attr('x', 18);
-        }
-        else {
-            tooltip_rect.attr('x', -90)
-            tooltip_time.attr('x', -82)
-            tooltip_concentration.attr('x', -82)
-        }
-=======
         for (const [scenario, data] of Object.entries(data_for_graphs)) {
-            if (d3.pointer(event)[0] < width / 2) {
+            if (d3.pointer(event)[0] < graph_width / 2) {
                 tooltip_rect[scenario].attr('x', 10)
                 tooltip_time[scenario].attr('x', 18)
                 tooltip_concentration[scenario].attr('x', 18);
@@ -438,14 +321,13 @@
             focus.concentrations.select('#tooltip-concentration').text('y = ' + d.concentration.toFixed(2));
         }
         // Cumulative line
->>>>>>> fdffee20
         var x0 = xRange.invert(d3.pointer(event, this)[0]),
             i = bisecHour(data_for_graphs.cumulative_doses, x0, 1),
             d0 = data_for_graphs.cumulative_doses[i - 1],
             d1 = data_for_graphs.cumulative_doses[i];
         if (d1 && d1.concentration) {
             var d = x0 - d0.hour > d1.hour - x0 ? d1 : d0;
-            focus.cumulative_doses.attr('transform', 'translate(' + xRange(d.hour) + ',' + yCumulatedRange(d.concentration) + ')');
+            focus.cumulative_doses.attr('transform', 'translate(' + xRange(d.hour) + ',' + yCumulativeRange(d.concentration) + ')');
             focus.cumulative_doses.select('#tooltip-time').text('x = ' + time_format(d.hour));
             focus.cumulative_doses.select('#tooltip-concentration').text('y = ' + d.concentration.toFixed(2));
         }
@@ -469,7 +351,7 @@
     // Variable for the highest concentration for all the scenarios
     var highest_concentration = 0.
 
-    var data_for_graphs = {}
+    var data_for_scenarios = {}
     for (scenario in alternative_scenarios) {
         scenario_concentrations = alternative_scenarios[scenario].concentrations
 
@@ -479,11 +361,11 @@
         times.map((time, index) => data.push({ 'time': time, 'hour': new Date().setHours(Math.trunc(time), (time - Math.trunc(time)) * 60), 'concentration': scenario_concentrations[index] }))
 
         // Add data into lines dictionary
-        data_for_graphs[scenario] = data
+        data_for_scenarios[scenario] = data
     }
 
     // We need one scenario to get the time range
-    var first_scenario = Object.values(data_for_graphs)[0]
+    var first_scenario = Object.values(data_for_scenarios)[0]
 
     // Add main SVG element
     var alternative_plot_div = document.getElementById(alternative_plot_svg_id);
@@ -493,23 +375,12 @@
     var xTimeRange = d3.scaleLinear().domain([times[0], times[times.length - 1]]);
     var bisecHour = d3.bisector((d) => { return d.hour; }).left;
 
-<<<<<<< HEAD
     var yRange = d3.scaleLinear().domain([0., highest_concentration]);
 
     // Line representing the mean concentration for each scenario.
     var lineFuncs = {}, draw_lines  = {}, label_icons = {}, label_text = {};
     for (const [scenario_name, data] of Object.entries(data_for_scenarios)) {
         var scenario_index = Object.keys(data_for_scenarios).indexOf(scenario_name)
-=======
-        yRange = d3.scaleLinear().range([height - margins.bottom, margins.top]).domain([0., highest_concentration]),
-
-        xAxis = d3.axisBottom(xRange).tickFormat(d => time_format(d)),
-        yAxis = d3.axisLeft(yRange);
-
-    // Line representing the mean concentration for each scenario.
-    for (const [scenario_name, data] of Object.entries(data_for_graphs)) {
-        var scenario_index = Object.keys(data_for_graphs).indexOf(scenario_name)
->>>>>>> fdffee20
 
         // Line representing the mean concentration.
         lineFuncs[scenario_name] = d3.line();
@@ -565,13 +436,7 @@
     // Legend bounding box.
     var legendBBox = vis.append('rect')
         .attr('width', 275)
-<<<<<<< HEAD
         .attr('height', 25 * (Object.keys(data_for_scenarios).length))
-=======
-        .attr('height', 25 * (Object.keys(data_for_graphs).length))
-        .attr('x', width * 1.005)
-        .attr('y', margins.top + 5)
->>>>>>> fdffee20
         .attr('stroke', 'lightgrey')
         .attr('stroke-width', '2')
         .attr('rx', '5px')
@@ -583,7 +448,6 @@
     var focus = {}, tooltip_rect = {}, tooltip_time = {}, tooltip_concentration = {}, toolBox = {};
     for (const [scenario_name, data] of Object.entries(data_for_scenarios)) {
 
-<<<<<<< HEAD
         focus[scenario_name] = vis.append('svg:g')
             .style('display', 'none');
 
@@ -713,37 +577,6 @@
                 .attr('height', graph_height);
         }
     }
-=======
-// Functions used to build the plots' components
-
-function plot_x_axis(vis, height, width, margins, xAxis, label) {
-    // X axis declaration
-    vis.append('svg:g')
-        .attr('class', 'x axis')
-        .style('font-size', 14)
-        .attr('transform', 'translate(0,' + (height - margins.bottom) + ')')
-        .call(xAxis);
-
-    // X axis label.
-    vis.append('text')
-        .attr('class', 'x label')
-        .attr('fill', 'black')
-        .attr('text-anchor', 'middle')
-        .attr('x', (width + margins.right) / 2)
-        .attr('y', height * 0.97)
-        .text(label);
-
-    return vis;
-}
-
-function plot_y_axis(vis, height, width, margins, yAxis, label) {
-    // Y axis declaration.
-    vis.append('svg:g')
-        .attr('class', 'y axis')
-        .style('font-size', 14)
-        .attr('transform', 'translate(' + margins.left + ',0)')
-        .call(yAxis);
->>>>>>> fdffee20
 
     // Draw for the first time to initialize.
     redraw();
@@ -777,30 +610,9 @@
 
 function copy_clipboard(shareable_link) {
 
-<<<<<<< HEAD
     $("#mobile_link").attr('title', 'Copied!')
           .tooltip('_fixTitle')
           .tooltip('show');
           
     navigator.clipboard.writeText(shareable_link);
-=======
-    return vis;
-}
-
-function plot_cumulative_data(vis, data, xTimeRange, yCumulativeRange, line_color) {
-    var lineCumulativeFunc = d3.line()
-        .defined(d => !isNaN(d.concentration))
-        .x(d => xTimeRange(d.time))
-        .y(d => yCumulativeRange(d.concentration))
-        .curve(d3.curveBasis);
-
-    vis.append('svg:path')
-        .attr('d', lineCumulativeFunc(data))
-        .attr('stroke', line_color)
-        .attr('stroke-width', 2)
-        .style("stroke-dasharray", "5 5")
-        .attr('fill', 'none');
-
-    return vis;
->>>>>>> fdffee20
 }