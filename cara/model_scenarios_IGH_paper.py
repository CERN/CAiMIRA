from cara import models
from cara.montecarlo import *

#IGH paper

<<<<<<< HEAD
# Baseline
=======
# Baseline scenarios
>>>>>>> 14442260
classroom_model_IGH_no_mask_windows_closed = [MCExposureModel(
    concentration_model=MCConcentrationModel(
        room=models.Room(volume=160),
        ventilation=models.AirChange(
            active=models.PeriodicInterval(period=120, duration=120),
            air_exch=0.25,
        ),
        infected=MCInfectedPopulation(
            number=1,
            presence=models.SpecificInterval(((0, 1.5), (2, 3.5), (4.5, 6), (6.5, 8))),
            masked=False,
            virus=MCVirus(halflife=1.1, qID=qid),
            expiratory_activity=2,
            samples=200000,
            breathing_category=3,
        )
    ),
    exposed=models.Population(
        number=19,
        presence=models.SpecificInterval(((0, 1.5), (2, 3.5), (4.5, 6), (6.5, 8))),
        activity=models.Activity.types['Seated'],
        mask=models.Mask.types['No mask']
    )
)for qid in (100, 60)]

classroom_model_IGH_no_mask_windows_closed_winter = [MCExposureModel(
    concentration_model=MCConcentrationModel(
        room=models.Room(volume=160),
        ventilation=models.AirChange(
            active=models.PeriodicInterval(period=120, duration=120),
            air_exch=0.25,
        ),
        infected=MCInfectedPopulation(
            number=1,
            presence=models.SpecificInterval(((0, 1.5), (2, 3.5), (4.5, 6), (6.5, 8))),
            masked=False,
            virus=MCVirus(halflife=6.43, qID=qid),
            expiratory_activity=2,
            samples=200000,
            breathing_category=3,
        )
    ),
    exposed=models.Population(
        number=19,
        presence=models.SpecificInterval(((0, 1.5), (2, 3.5), (4.5, 6), (6.5, 8))),
        activity=models.Activity.types['Seated'],
        mask=models.Mask.types['No mask']
    )
)for qid in (100, 60)]

<<<<<<< HEAD
#Fig 1a
=======
#Fig 1c
>>>>>>> 14442260
classroom_model_IGH_no_mask_windows_open_breaks = [MCExposureModel(
    concentration_model=MCConcentrationModel(
        room=models.Room(volume=160),
        ventilation=models.SlidingWindow(
            active=models.SpecificInterval(((1.5, 2), (3.5, 4.5), (6, 6.5))),
            inside_temp=models.PiecewiseConstant((0, 24), (295,)),
            outside_temp=models.PiecewiseConstant((0, 24), (291,)),
            window_height=1.6, opening_length=0.6,
        ),
        infected=MCInfectedPopulation(
            number=1,
            presence=models.SpecificInterval(((0, 1.5), (2, 3.5), (4.5, 6), (6.5, 8))),
            masked=False,
            virus=MCVirus(halflife=1.1, qID=qid),
            expiratory_activity=2,
            samples=200000,
            breathing_category=3,
        )
    ),
    exposed=models.Population(
        number=19,
        presence=models.SpecificInterval(((0, 1.5), (2, 3.5), (4.5, 6), (6.5, 8))),
        activity=models.Activity.types['Seated'],
        mask=models.Mask.types['No mask']
    )
)for qid in (100, 60)]

classroom_model_IGH_no_mask_windows_open_alltimes = [MCExposureModel(
    concentration_model=MCConcentrationModel(
        room=models.Room(volume=160),
        ventilation=models.SlidingWindow(
            active=models.PeriodicInterval(period=120, duration=120),
            inside_temp=models.PiecewiseConstant((0, 24), (295,)),
            outside_temp=models.PiecewiseConstant((0, 24), (291,)),
            window_height=1.6, opening_length=0.6,
        ),
        infected=MCInfectedPopulation(
            number=1,
            presence=models.SpecificInterval(((0, 1.5), (2, 3.5), (4.5, 6), (6.5, 8))),
            masked=False,
            virus=MCVirus(halflife=1.1, qID=qid),
            expiratory_activity=2,
            samples=200000,
            breathing_category=3,
        )
    ),
    exposed=models.Population(
        number=19,
        presence=models.SpecificInterval(((0, 1.5), (2, 3.5), (4.5, 6), (6.5, 8))),
        activity=models.Activity.types['Seated'],
        mask=models.Mask.types['No mask']
    )
)for qid in (100, 60)]

#Fig 1d
classroom_model_IGH_no_mask_windows_open_breaks_winter = [MCExposureModel(
    concentration_model=MCConcentrationModel(
        room=models.Room(volume=160),
        ventilation=models.SlidingWindow(
            active=models.SpecificInterval(((1.5, 2), (3.5, 4.5), (6, 6.5))),
            inside_temp=models.PiecewiseConstant((0, 24), (295,)),
            outside_temp=models.PiecewiseConstant((0, 24), (278,)),
            window_height=1.6, opening_length=0.6,
        ),
        infected=MCInfectedPopulation(
            number=1,
            presence=models.SpecificInterval(((0, 1.5), (2, 3.5), (4.5, 6), (6.5, 8))),
            masked=False,
            virus=MCVirus(halflife=6.43, qID=qid),
            expiratory_activity=2,
            samples=200000,
            breathing_category=3,
        )
    ),
    exposed=models.Population(
        number=19,
        presence=models.SpecificInterval(((0, 1.5), (2, 3.5), (4.5, 6), (6.5, 8))),
        activity=models.Activity.types['Seated'],
        mask=models.Mask.types['No mask']
    )
)for qid in (100, 60)]

classroom_model_IGH_no_mask_windows_open_alltimes_winter = [MCExposureModel(
    concentration_model=MCConcentrationModel(
        room=models.Room(volume=160),
        ventilation=models.SlidingWindow(
            active=models.PeriodicInterval(period=120, duration=120),
            inside_temp=models.PiecewiseConstant((0, 24), (295,)),
            outside_temp=models.PiecewiseConstant((0, 24), (278,)),
            window_height=1.6, opening_length=0.2,
        ),
        infected=MCInfectedPopulation(
            number=1,
            presence=models.SpecificInterval(((0, 1.5), (2, 3.5), (4.5, 6), (6.5, 8))),
            masked=False,
            virus=MCVirus(halflife=6.43, qID=qid),
            expiratory_activity=2,
            samples=200000,
            breathing_category=3,
        )
    ),
    exposed=models.Population(
        number=19,
        presence=models.SpecificInterval(((0, 1.5), (2, 3.5), (4.5, 6), (6.5, 8))),
        activity=models.Activity.types['Seated'],
        mask=models.Mask.types['No mask']
    )
)for qid in (100, 60)]

classroom_model_IGH_no_mask_windows_fully_open_alltimes_winter = [MCExposureModel(
    concentration_model=MCConcentrationModel(
        room=models.Room(volume=160),
        ventilation=models.SlidingWindow(
            active=models.PeriodicInterval(period=120, duration=120),
            inside_temp=models.PiecewiseConstant((0, 24), (295,)),
            outside_temp=models.PiecewiseConstant((0, 24), (278,)),
            window_height=1.6, opening_length=0.6,
        ),
        infected=MCInfectedPopulation(
            number=1,
            presence=models.SpecificInterval(((0, 1.5), (2, 3.5), (4.5, 6), (6.5, 8))),
            masked=False,
            virus=MCVirus(halflife=6.43, qID=qid),
            expiratory_activity=2,
            samples=200000,
            breathing_category=3,
        )
    ),
    exposed=models.Population(
        number=19,
        presence=models.SpecificInterval(((0, 1.5), (2, 3.5), (4.5, 6), (6.5, 8))),
        activity=models.Activity.types['Seated'],
        mask=models.Mask.types['No mask']
    )
)for qid in (100, 60)]

#Fig 1e
classroom_model_IGH_no_mask_2windows_open_breaks = [MCExposureModel(
    concentration_model=MCConcentrationModel(
        room=models.Room(volume=160),
        ventilation=models.SlidingWindow(
            active=models.SpecificInterval(((1.5, 2), (3.5, 4.5), (6, 6.5))),
            inside_temp=models.PiecewiseConstant((0, 24), (295,)),
            outside_temp=models.PiecewiseConstant((0, 24), (291,)),
            window_height=1.6, opening_length=2*0.6,
        ),
        infected=MCInfectedPopulation(
            number=1,
            presence=models.SpecificInterval(((0, 1.5), (2, 3.5), (4.5, 6), (6.5, 8))),
            masked=False,
            virus=MCVirus(halflife=1.1, qID=qid),
            expiratory_activity=2,
            samples=200000,
            breathing_category=3,
        )
    ),
    exposed=models.Population(
        number=19,
        presence=models.SpecificInterval(((0, 1.5), (2, 3.5), (4.5, 6), (6.5, 8))),
        activity=models.Activity.types['Seated'],
        mask=models.Mask.types['No mask']
    )
)for qid in (100, 60)]

classroom_model_IGH_no_mask_2windows_open_alltimes = [MCExposureModel(
    concentration_model=MCConcentrationModel(
        room=models.Room(volume=160),
        ventilation=models.SlidingWindow(
            active=models.PeriodicInterval(period=120, duration=120),
            inside_temp=models.PiecewiseConstant((0, 24), (295,)),
            outside_temp=models.PiecewiseConstant((0, 24), (291,)),
            window_height=1.6, opening_length=2*0.6,
        ),
        infected=MCInfectedPopulation(
            number=1,
            presence=models.SpecificInterval(((0, 1.5), (2, 3.5), (4.5, 6), (6.5, 8))),
            masked=False,
            virus=MCVirus(halflife=1.1, qID=qid),
            expiratory_activity=2,
            samples=200000,
            breathing_category=3,
        )
    ),
    exposed=models.Population(
        number=19,
        presence=models.SpecificInterval(((0, 1.5), (2, 3.5), (4.5, 6), (6.5, 8))),
        activity=models.Activity.types['Seated'],
        mask=models.Mask.types['No mask']
    )
)for qid in (100, 60)]

#Fig 1f
classroom_model_IGH_no_mask_2windows_open_breaks_winter = [MCExposureModel(
    concentration_model=MCConcentrationModel(
        room=models.Room(volume=160),
        ventilation=models.SlidingWindow(
            active=models.SpecificInterval(((1.5, 2), (3.5, 4.5), (6, 6.5))),
            inside_temp=models.PiecewiseConstant((0, 24), (295,)),
            outside_temp=models.PiecewiseConstant((0, 24), (278,)),
            window_height=1.6, opening_length=2*0.6,
        ),
        infected=MCInfectedPopulation(
            number=1,
            presence=models.SpecificInterval(((0, 1.5), (2, 3.5), (4.5, 6), (6.5, 8))),
            masked=False,
            virus=MCVirus(halflife=6.43, qID=qid),
            expiratory_activity=2,
            samples=200000,
            breathing_category=3,
        )
    ),
    exposed=models.Population(
        number=19,
        presence=models.SpecificInterval(((0, 1.5), (2, 3.5), (4.5, 6), (6.5, 8))),
        activity=models.Activity.types['Seated'],
        mask=models.Mask.types['No mask']
    )
)for qid in (100, 60)]

classroom_model_IGH_no_mask_2windows_open_alltimes_winter = [MCExposureModel(
    concentration_model=MCConcentrationModel(
        room=models.Room(volume=160),
        ventilation=models.SlidingWindow(
            active=models.PeriodicInterval(period=120, duration=120),
            inside_temp=models.PiecewiseConstant((0, 24), (295,)),
            outside_temp=models.PiecewiseConstant((0, 24), (278,)),
            window_height=1.6, opening_length=2*0.2,
        ),
        infected=MCInfectedPopulation(
            number=1,
            presence=models.SpecificInterval(((0, 1.5), (2, 3.5), (4.5, 6), (6.5, 8))),
            masked=False,
            virus=MCVirus(halflife=6.43, qID=qid),
            expiratory_activity=2,
            samples=200000,
            breathing_category=3,
        )
    ),
    exposed=models.Population(
        number=19,
        presence=models.SpecificInterval(((0, 1.5), (2, 3.5), (4.5, 6), (6.5, 8))),
        activity=models.Activity.types['Seated'],
        mask=models.Mask.types['No mask']
    )
)for qid in (100, 60)]

classroom_model_IGH_no_mask_2windows_fully_open_alltimes_winter = [MCExposureModel(
    concentration_model=MCConcentrationModel(
        room=models.Room(volume=160),
        ventilation=models.SlidingWindow(
            active=models.PeriodicInterval(period=120, duration=120),
            inside_temp=models.PiecewiseConstant((0, 24), (295,)),
            outside_temp=models.PiecewiseConstant((0, 24), (278,)),
            window_height=1.6, opening_length=2*0.6,
        ),
        infected=MCInfectedPopulation(
            number=1,
            presence=models.SpecificInterval(((0, 1.5), (2, 3.5), (4.5, 6), (6.5, 8))),
            masked=False,
            virus=MCVirus(halflife=6.43, qID=qid),
            expiratory_activity=2,
            samples=200000,
            breathing_category=3,
        )
    ),
    exposed=models.Population(
        number=19,
        presence=models.SpecificInterval(((0, 1.5), (2, 3.5), (4.5, 6), (6.5, 8))),
        activity=models.Activity.types['Seated'],
        mask=models.Mask.types['No mask']
    )
)for qid in (100, 60)]

#Fig 1g
classroom_model_IGH_no_mask_6windows_open_breaks = [MCExposureModel(
    concentration_model=MCConcentrationModel(
        room=models.Room(volume=160),
        ventilation=models.SlidingWindow(
            active=models.SpecificInterval(((1.5, 2), (3.5, 4.5), (6, 6.5))),
            inside_temp=models.PiecewiseConstant((0, 24), (295,)),
            outside_temp=models.PiecewiseConstant((0, 24), (291,)),
            window_height=1.6, opening_length=6*0.6,
        ),
        infected=MCInfectedPopulation(
            number=1,
            presence=models.SpecificInterval(((0, 1.5), (2, 3.5), (4.5, 6), (6.5, 8))),
            masked=False,
            virus=MCVirus(halflife=1.1, qID=qid),
            expiratory_activity=2,
            samples=200000,
            breathing_category=3,
        )
    ),
    exposed=models.Population(
        number=19,
        presence=models.SpecificInterval(((0, 1.5), (2, 3.5), (4.5, 6), (6.5, 8))),
        activity=models.Activity.types['Seated'],
        mask=models.Mask.types['No mask']
    )
)for qid in (100, 60)]

classroom_model_IGH_no_mask_6windows_open_alltimes = [MCExposureModel(
    concentration_model=MCConcentrationModel(
        room=models.Room(volume=160),
        ventilation=models.SlidingWindow(
            active=models.PeriodicInterval(period=120, duration=120),
            inside_temp=models.PiecewiseConstant((0, 24), (295,)),
            outside_temp=models.PiecewiseConstant((0, 24), (291,)),
            window_height=1.6, opening_length=6*0.6,
        ),
        infected=MCInfectedPopulation(
            number=1,
            presence=models.SpecificInterval(((0, 1.5), (2, 3.5), (4.5, 6), (6.5, 8))),
            masked=False,
            virus=MCVirus(halflife=1.1, qID=qid),
            expiratory_activity=2,
            samples=200000,
            breathing_category=3,
        )
    ),
    exposed=models.Population(
        number=19,
        presence=models.SpecificInterval(((0, 1.5), (2, 3.5), (4.5, 6), (6.5, 8))),
        activity=models.Activity.types['Seated'],
        mask=models.Mask.types['No mask']
    )
)for qid in (100, 60)]

#Fig 1h
classroom_model_IGH_no_mask_6windows_open_breaks_winter = [MCExposureModel(
    concentration_model=MCConcentrationModel(
        room=models.Room(volume=160),
        ventilation=models.SlidingWindow(
            active=models.SpecificInterval(((1.5, 2), (3.5, 4.5), (6, 6.5))),
            inside_temp=models.PiecewiseConstant((0, 24), (295,)),
            outside_temp=models.PiecewiseConstant((0, 24), (278,)),
            window_height=1.6, opening_length=6*0.6,
        ),
        infected=MCInfectedPopulation(
            number=1,
            presence=models.SpecificInterval(((0, 1.5), (2, 3.5), (4.5, 6), (6.5, 8))),
            masked=False,
            virus=MCVirus(halflife=6.43, qID=qid),
            expiratory_activity=2,
            samples=200000,
            breathing_category=3,
        )
    ),
    exposed=models.Population(
        number=19,
        presence=models.SpecificInterval(((0, 1.5), (2, 3.5), (4.5, 6), (6.5, 8))),
        activity=models.Activity.types['Seated'],
        mask=models.Mask.types['No mask']
    )
)for qid in (100, 60)]

classroom_model_IGH_no_mask_6windows_open_alltimes_winter = [MCExposureModel(
    concentration_model=MCConcentrationModel(
        room=models.Room(volume=160),
        ventilation=models.SlidingWindow(
            active=models.PeriodicInterval(period=120, duration=120),
            inside_temp=models.PiecewiseConstant((0, 24), (295,)),
            outside_temp=models.PiecewiseConstant((0, 24), (278,)),
            window_height=1.6, opening_length=6*0.2,
        ),
        infected=MCInfectedPopulation(
            number=1,
            presence=models.SpecificInterval(((0, 1.5), (2, 3.5), (4.5, 6), (6.5, 8))),
            masked=False,
            virus=MCVirus(halflife=6.43, qID=qid),
            expiratory_activity=2,
            samples=200000,
            breathing_category=3,
        )
    ),
    exposed=models.Population(
        number=19,
        presence=models.SpecificInterval(((0, 1.5), (2, 3.5), (4.5, 6), (6.5, 8))),
        activity=models.Activity.types['Seated'],
        mask=models.Mask.types['No mask']
    )
)for qid in (100, 60)]

classroom_model_IGH_no_mask_6windows_fully_open_alltimes_winter = [MCExposureModel(
    concentration_model=MCConcentrationModel(
        room=models.Room(volume=160),
        ventilation=models.SlidingWindow(
            active=models.PeriodicInterval(period=120, duration=120),
            inside_temp=models.PiecewiseConstant((0, 24), (295,)),
            outside_temp=models.PiecewiseConstant((0, 24), (278,)),
            window_height=1.6, opening_length=6*0.6,
        ),
        infected=MCInfectedPopulation(
            number=1,
            presence=models.SpecificInterval(((0, 1.5), (2, 3.5), (4.5, 6), (6.5, 8))),
            masked=False,
            virus=MCVirus(halflife=6.43, qID=qid),
            expiratory_activity=2,
            samples=200000,
            breathing_category=3,
        )
    ),
    exposed=models.Population(
        number=19,
        presence=models.SpecificInterval(((0, 1.5), (2, 3.5), (4.5, 6), (6.5, 8))),
        activity=models.Activity.types['Seated'],
        mask=models.Mask.types['No mask']
    )
)for qid in (100, 60)]

#Fig 1i
classroom_model_IGH_no_mask_6windows_open_breaks_endOfClass = [MCExposureModel(
    concentration_model=MCConcentrationModel(
        room=models.Room(volume=160),
        ventilation=models.SlidingWindow(
            active=models.SpecificInterval(((0.75, 0.92), (1.5, 2), (2.75, 2.92), (3.5, 4.5), (5.25, 5.42), (6, 6.5), (7.25, 7.42))),
            inside_temp=models.PiecewiseConstant((0, 24), (295,)),
            outside_temp=models.PiecewiseConstant((0, 24), (291,)),
            window_height=1.6, opening_length=6*0.6,
        ),
        infected=MCInfectedPopulation(
            number=1,
            presence=models.SpecificInterval(((0, 1.5), (2, 3.5), (4.5, 6), (6.5, 8))),
            masked=False,
            virus=MCVirus(halflife=1.1, qID=qid),
            expiratory_activity=2,
            samples=200000,
            breathing_category=3,
        )
    ),
    exposed=models.Population(
        number=19,
        presence=models.SpecificInterval(((0, 1.5), (2, 3.5), (4.5, 6), (6.5, 8))),
        activity=models.Activity.types['Seated'],
        mask=models.Mask.types['No mask']
    )
)for qid in (100, 60)]

#Fig 1j
classroom_model_IGH_no_mask_6windows_open_breaks_endOfClass_winter = [MCExposureModel(
    concentration_model=MCConcentrationModel(
        room=models.Room(volume=160),
        ventilation=models.SlidingWindow(
            active=models.SpecificInterval(((0.75, 0.92), (1.5, 2), (2.75, 2.92), (3.5, 4.5), (5.25, 5.42), (6, 6.5), (7.25, 7.42))),
            inside_temp=models.PiecewiseConstant((0, 24), (295,)),
            outside_temp=models.PiecewiseConstant((0, 24), (278,)),
            window_height=1.6, opening_length=6*0.6,
        ),
        infected=MCInfectedPopulation(
            number=1,
            presence=models.SpecificInterval(((0, 1.5), (2, 3.5), (4.5, 6), (6.5, 8))),
            masked=False,
            virus=MCVirus(halflife=6.43, qID=qid),
            expiratory_activity=2,
            samples=200000,
            breathing_category=3,
        )
    ),
    exposed=models.Population(
        number=19,
        presence=models.SpecificInterval(((0, 1.5), (2, 3.5), (4.5, 6), (6.5, 8))),
        activity=models.Activity.types['Seated'],
        mask=models.Mask.types['No mask']
    )
)for qid in (100, 60)]


#Fig 2a
classroom_model_IGH_no_mask_windows_closed_1HEPA = [MCExposureModel(
    concentration_model=MCConcentrationModel(
        room=models.Room(volume=160),
        ventilation=models.MultipleVentilation(
            ventilations=(
                models.AirChange(
                        active=models.PeriodicInterval(period=120, duration=120),
                        air_exch=0.25,
                         ),
                models.HEPAFilter(active=models.PeriodicInterval(period=120, duration=120),
                                 q_air_mech=430)
            )
        ),
        infected=MCInfectedPopulation(
            number=1,
            presence=models.SpecificInterval(((0, 1.5), (2, 3.5), (4.5, 6), (6.5, 8))),
            masked=False,
            virus=MCVirus(halflife=1.1, qID=qid),
            expiratory_activity=2,
            samples=200000,
            breathing_category=3,
        )
    ),
    exposed=models.Population(
        number=19,
        presence=models.SpecificInterval(((0, 1.5), (2, 3.5), (4.5, 6), (6.5, 8))),
        activity=models.Activity.types['Seated'],
        mask=models.Mask.types['No mask']
    )
)for qid in (100, 60)]

classroom_model_IGH_no_mask_windows_closed_2HEPA = [MCExposureModel(
    concentration_model=MCConcentrationModel(
        room=models.Room(volume=160),
        ventilation=models.MultipleVentilation(
            ventilations=(
                models.AirChange(
                        active=models.PeriodicInterval(period=120, duration=120),
                        air_exch=0.25,
                         ),
                models.HEPAFilter(active=models.PeriodicInterval(period=120, duration=120),
                                 q_air_mech=860)
            )
        ),
        infected=MCInfectedPopulation(
            number=1,
            presence=models.SpecificInterval(((0, 1.5), (2, 3.5), (4.5, 6), (6.5, 8))),
            masked=False,
            virus=MCVirus(halflife=1.1, qID=qid),
            expiratory_activity=2,
            samples=200000,
            breathing_category=3,
        )
    ),
    exposed=models.Population(
        number=19,
        presence=models.SpecificInterval(((0, 1.5), (2, 3.5), (4.5, 6), (6.5, 8))),
        activity=models.Activity.types['Seated'],
        mask=models.Mask.types['No mask']
    )
)for qid in (100, 60)]

#Fig 2b
classroom_model_IGH_no_mask_windows_closed_1HEPA_winter = [MCExposureModel(
    concentration_model=MCConcentrationModel(
        room=models.Room(volume=160),
        ventilation=models.MultipleVentilation(
            ventilations=(
                models.AirChange(
                        active=models.PeriodicInterval(period=120, duration=120),
                        air_exch=0.25,
                         ),
                models.HEPAFilter(active=models.PeriodicInterval(period=120, duration=120),
                                 q_air_mech=430)
            )
        ),
        infected=MCInfectedPopulation(
            number=1,
            presence=models.SpecificInterval(((0, 1.5), (2, 3.5), (4.5, 6), (6.5, 8))),
            masked=False,
            virus=MCVirus(halflife=6.43, qID=qid),
            expiratory_activity=2,
            samples=200000,
            breathing_category=3,
        )
    ),
    exposed=models.Population(
        number=19,
        presence=models.SpecificInterval(((0, 1.5), (2, 3.5), (4.5, 6), (6.5, 8))),
        activity=models.Activity.types['Seated'],
        mask=models.Mask.types['No mask']
    )
)for qid in (100, 60)]

classroom_model_IGH_no_mask_windows_closed_2HEPA_winter = [MCExposureModel(
    concentration_model=MCConcentrationModel(
        room=models.Room(volume=160),
        ventilation=models.MultipleVentilation(
            ventilations=(
                models.AirChange(
                        active=models.PeriodicInterval(period=120, duration=120),
                        air_exch=0.25,
                         ),
                models.HEPAFilter(active=models.PeriodicInterval(period=120, duration=120),
                                 q_air_mech=860)
            )
        ),
        infected=MCInfectedPopulation(
            number=1,
            presence=models.SpecificInterval(((0, 1.5), (2, 3.5), (4.5, 6), (6.5, 8))),
            masked=False,
            virus=MCVirus(halflife=6.43, qID=qid),
            expiratory_activity=2,
            samples=200000,
            breathing_category=3,
        )
    ),
    exposed=models.Population(
        number=19,
        presence=models.SpecificInterval(((0, 1.5), (2, 3.5), (4.5, 6), (6.5, 8))),
        activity=models.Activity.types['Seated'],
        mask=models.Mask.types['No mask']
    )
)for qid in (100, 60)]

#Fig 2c
classroom_model_IGH_with_mask_windows_closed = [MCExposureModel(
    concentration_model=MCConcentrationModel(
        room=models.Room(volume=160),
        ventilation=models.AirChange(
            active=models.PeriodicInterval(period=120, duration=120),
            air_exch=0.25,
        ),
        infected=MCInfectedPopulation(
            number=1,
            presence=models.SpecificInterval(((0, 1.5), (2, 3.5), (4.5, 6), (6.5, 8))),
            masked=True,
            virus=MCVirus(halflife=1.1, qID=qid),
            expiratory_activity=2,
            samples=200000,
            breathing_category=3,
        )
    ),
    exposed=models.Population(
        number=19,
        presence=models.SpecificInterval(((0, 1.5), (2, 3.5), (4.5, 6), (6.5, 8))),
        activity=models.Activity.types['Seated'],
        mask=models.Mask.types['Type I']
    )
)for qid in (100, 60)]

#Fig 2d
classroom_model_IGH_with_mask_windows_closed_winter = [MCExposureModel(
    concentration_model=MCConcentrationModel(
        room=models.Room(volume=160),
        ventilation=models.AirChange(
            active=models.PeriodicInterval(period=120, duration=120),
            air_exch=0.25,
        ),
        infected=MCInfectedPopulation(
            number=1,
            presence=models.SpecificInterval(((0, 1.5), (2, 3.5), (4.5, 6), (6.5, 8))),
            masked=True,
            virus=MCVirus(halflife=6.43, qID=qid),
            expiratory_activity=2,
            samples=200000,
            breathing_category=3,
        )
    ),
    exposed=models.Population(
        number=19,
        presence=models.SpecificInterval(((0, 1.5), (2, 3.5), (4.5, 6), (6.5, 8))),
        activity=models.Activity.types['Seated'],
        mask=models.Mask.types['Type I']
    )
)for qid in (100, 60)]

#Fig 3b
classroom_model_IGH_no_mask_2windows_open_alltimes_winter_bis = [MCExposureModel(
    concentration_model=MCConcentrationModel(
        room=models.Room(volume=160),
        ventilation=models.SlidingWindow(
            active=models.PeriodicInterval(period=120, duration=120),
            inside_temp=models.PiecewiseConstant((0, 24), (295,)),
            outside_temp=models.PiecewiseConstant((0, 24), (278,)),
            window_height=1.6, opening_length=2*0.2,
        ),
        infected=MCInfectedPopulation(
            number=1,
            presence=models.SpecificInterval(((0, 1.5), (2, 3.5), (4.5, 6), (6.5, 8))),
            masked=False,
            virus=MCVirus(halflife=6.43, qID=qid),
            expiratory_activity=2,
            samples=200000,
            breathing_category=3,
        )
    ),
    exposed=models.Population(
        number=19,
        presence=models.SpecificInterval(((0, 1.5), (2, 3.5), (4.5, 6), (6.5, 8))),
        activity=models.Activity.types['Seated'],
        mask=models.Mask.types['No mask']
    )
)for qid in (100, 60)]

classroom_model_IGH_with_mask_2windows_open_alltimes_winter = [MCExposureModel(
    concentration_model=MCConcentrationModel(
        room=models.Room(volume=160),
        ventilation=models.SlidingWindow(
            active=models.PeriodicInterval(period=120, duration=120),
            inside_temp=models.PiecewiseConstant((0, 24), (295,)),
            outside_temp=models.PiecewiseConstant((0, 24), (278,)),
            window_height=1.6, opening_length=2*0.2,
        ),
        infected=MCInfectedPopulation(
            number=1,
            presence=models.SpecificInterval(((0, 1.5), (2, 3.5), (4.5, 6), (6.5, 8))),
            masked=True,
            virus=MCVirus(halflife=6.43, qID=qid),
            expiratory_activity=2,
            samples=200000,
            breathing_category=3,
        )
    ),
    exposed=models.Population(
        number=19,
        presence=models.SpecificInterval(((0, 1.5), (2, 3.5), (4.5, 6), (6.5, 8))),
        activity=models.Activity.types['Seated'],
        mask=models.Mask.types['Type I']
    )
)for qid in (100, 60)]

#Fig 3c
classroom_model_IGH_with_mask_windows_closed_1HEPA = [MCExposureModel(
    concentration_model=MCConcentrationModel(
        room=models.Room(volume=160),
        ventilation=models.MultipleVentilation(
            ventilations=(
                models.AirChange(
                        active=models.PeriodicInterval(period=120, duration=120),
                        air_exch=0.,
                         ),
                models.HEPAFilter(active=models.PeriodicInterval(period=120, duration=120),
                                 q_air_mech=430)
            )
        ),
        infected=MCInfectedPopulation(
            number=1,
            presence=models.SpecificInterval(((0, 1.5), (2, 3.5), (4.5, 6), (6.5, 8))),
            masked=True,
            virus=MCVirus(halflife=1.1, qID=qid),
            expiratory_activity=2,
            samples=200000,
            breathing_category=3,
        )
    ),
    exposed=models.Population(
        number=19,
        presence=models.SpecificInterval(((0, 1.5), (2, 3.5), (4.5, 6), (6.5, 8))),
        activity=models.Activity.types['Seated'],
        mask=models.Mask.types['Type I']
    )
)for qid in (100, 60)]

classroom_model_IGH_with_mask_windows_closed_2HEPA = [MCExposureModel(
    concentration_model=MCConcentrationModel(
        room=models.Room(volume=160),
        ventilation=models.MultipleVentilation(
            ventilations=(
                models.AirChange(
                        active=models.PeriodicInterval(period=120, duration=120),
                        air_exch=0.,
                         ),
                models.HEPAFilter(active=models.PeriodicInterval(period=120, duration=120),
                                 q_air_mech=860)
            )
        ),
        infected=MCInfectedPopulation(
            number=1,
            presence=models.SpecificInterval(((0, 1.5), (2, 3.5), (4.5, 6), (6.5, 8))),
            masked=True,
            virus=MCVirus(halflife=1.1, qID=qid),
            expiratory_activity=2,
            samples=200000,
            breathing_category=3,
        )
    ),
    exposed=models.Population(
        number=19,
        presence=models.SpecificInterval(((0, 1.5), (2, 3.5), (4.5, 6), (6.5, 8))),
        activity=models.Activity.types['Seated'],
        mask=models.Mask.types['Type I']
    )
)for qid in (100, 60)]

#Fig 3d
classroom_model_IGH_with_mask_2windows_open_alltimes_winter_1HEPA = [MCExposureModel(
    concentration_model=MCConcentrationModel(
        room=models.Room(volume=160),
        ventilation=models.MultipleVentilation(
            ventilations=(
                models.SlidingWindow(
                    active=models.PeriodicInterval(period=120, duration=120),
                    inside_temp=models.PiecewiseConstant((0, 24), (295,)),
                    outside_temp=models.PiecewiseConstant((0, 24), (278,)),
                    window_height=1.6, opening_length=2 * 0.2,
                        ),
                models.HEPAFilter(active=models.PeriodicInterval(period=120, duration=120),
                                 q_air_mech=430)
            )
        ),
        infected=MCInfectedPopulation(
            number=1,
            presence=models.SpecificInterval(((0, 1.5), (2, 3.5), (4.5, 6), (6.5, 8))),
            masked=True,
            virus=MCVirus(halflife=6.43, qID=qid),
            expiratory_activity=2,
            samples=200000,
            breathing_category=3,
        )
    ),
    exposed=models.Population(
        number=19,
        presence=models.SpecificInterval(((0, 1.5), (2, 3.5), (4.5, 6), (6.5, 8))),
        activity=models.Activity.types['Seated'],
        mask=models.Mask.types['Type I']
    )
)for qid in (100, 60)]

classroom_model_IGH_with_mask_2windows_open_alltimes_winter_2HEPA = [MCExposureModel(
    concentration_model=MCConcentrationModel(
        room=models.Room(volume=160),
        ventilation=models.MultipleVentilation(
            ventilations=(
                models.SlidingWindow(
                    active=models.PeriodicInterval(period=120, duration=120),
                    inside_temp=models.PiecewiseConstant((0, 24), (295,)),
                    outside_temp=models.PiecewiseConstant((0, 24), (278,)),
                    window_height=1.6, opening_length=2 * 0.2,
                        ),
                models.HEPAFilter(active=models.PeriodicInterval(period=120, duration=120),
                                 q_air_mech=2*430)
            )
        ),
        infected=MCInfectedPopulation(
            number=1,
            presence=models.SpecificInterval(((0, 1.5), (2, 3.5), (4.5, 6), (6.5, 8))),
            masked=True,
            virus=MCVirus(halflife=6.43, qID=qid),
            expiratory_activity=2,
            samples=200000,
            breathing_category=3,
        )
    ),
    exposed=models.Population(
        number=19,
        presence=models.SpecificInterval(((0, 1.5), (2, 3.5), (4.5, 6), (6.5, 8))),
        activity=models.Activity.types['Seated'],
        mask=models.Mask.types['Type I']
    )
)for qid in (100, 60)]


######

classroom_model_IGH_no_mask_windows_open_breaks_endOfClass = [MCExposureModel(
    concentration_model=MCConcentrationModel(
        room=models.Room(volume=160),
        ventilation=models.SlidingWindow(
            active=models.SpecificInterval(((0.75, 0.92), (1.5, 2), (2.75, 2.92), (3.5, 4.5), (5.25, 5.42), (6, 6.5), (7.25, 7.42))),
            inside_temp=models.PiecewiseConstant((0, 24), (295,)),
            outside_temp=models.PiecewiseConstant((0, 24), (291,)),
            window_height=1.6, opening_length=0.6,
        ),
        infected=MCInfectedPopulation(
            number=1,
            presence=models.SpecificInterval(((0, 1.5), (2, 3.5), (4.5, 6), (6.5, 8))),
            masked=False,
            virus=MCVirus(halflife=1.1, qID=qid),
            expiratory_activity=2,
            samples=200000,
            breathing_category=3,
        )
    ),
    exposed=models.Population(
        number=19,
        presence=models.SpecificInterval(((0, 1.5), (2, 3.5), (4.5, 6), (6.5, 8))),
        activity=models.Activity.types['Seated'],
        mask=models.Mask.types['No mask']
    )
)for qid in (100, 60)]

classroom_model_IGH_no_mask_2windows_open_breaks_endOfClass = [MCExposureModel(
    concentration_model=MCConcentrationModel(
        room=models.Room(volume=160),
        ventilation=models.SlidingWindow(
            active=models.SpecificInterval(((0.75, 0.92), (1.5, 2), (2.75, 2.92), (3.5, 4.5), (5.25, 5.42), (6, 6.5), (7.25, 7.42))),
            inside_temp=models.PiecewiseConstant((0, 24), (295,)),
            outside_temp=models.PiecewiseConstant((0, 24), (291,)),
            window_height=1.6, opening_length=2*0.6,
        ),
        infected=MCInfectedPopulation(
            number=1,
            presence=models.SpecificInterval(((0, 1.5), (2, 3.5), (4.5, 6), (6.5, 8))),
            masked=False,
            virus=MCVirus(halflife=1.1, qID=qid),
            expiratory_activity=2,
            samples=200000,
            breathing_category=3,
        )
    ),
    exposed=models.Population(
        number=19,
        presence=models.SpecificInterval(((0, 1.5), (2, 3.5), (4.5, 6), (6.5, 8))),
        activity=models.Activity.types['Seated'],
        mask=models.Mask.types['No mask']
    )
)for qid in (100, 60)]

classroom_model_IGH_no_mask_windows_open_breaks_endOfClass_winter = [MCExposureModel(
    concentration_model=MCConcentrationModel(
        room=models.Room(volume=160),
        ventilation=models.SlidingWindow(
            active=models.SpecificInterval(((0.75, 0.92), (1.5, 2), (2.75, 2.92), (3.5, 4.5), (5.25, 5.42), (6, 6.5), (7.25, 7.42))),
            inside_temp=models.PiecewiseConstant((0, 24), (295,)),
            outside_temp=models.PiecewiseConstant((0, 24), (278,)),
            window_height=1.6, opening_length=0.6,
        ),
        infected=MCInfectedPopulation(
            number=1,
            presence=models.SpecificInterval(((0, 1.5), (2, 3.5), (4.5, 6), (6.5, 8))),
            masked=False,
            virus=MCVirus(halflife=6.43, qID=qid),
            expiratory_activity=2,
            samples=200000,
            breathing_category=3,
        )
    ),
    exposed=models.Population(
        number=19,
        presence=models.SpecificInterval(((0, 1.5), (2, 3.5), (4.5, 6), (6.5, 8))),
        activity=models.Activity.types['Seated'],
        mask=models.Mask.types['No mask']
    )
)for qid in (100, 60)]

classroom_model_IGH_no_mask_2windows_open_breaks_endOfClass_winter = [MCExposureModel(
    concentration_model=MCConcentrationModel(
        room=models.Room(volume=160),
        ventilation=models.SlidingWindow(
            active=models.SpecificInterval(((0.75, 0.92), (1.5, 2), (2.75, 2.92), (3.5, 4.5), (5.25, 5.42), (6, 6.5), (7.25, 7.42))),
            inside_temp=models.PiecewiseConstant((0, 24), (295,)),
            outside_temp=models.PiecewiseConstant((0, 24), (278,)),
            window_height=1.6, opening_length=2*0.6,
        ),
        infected=MCInfectedPopulation(
            number=1,
            presence=models.SpecificInterval(((0, 1.5), (2, 3.5), (4.5, 6), (6.5, 8))),
            masked=False,
            virus=MCVirus(halflife=6.43, qID=qid),
            expiratory_activity=2,
            samples=200000,
            breathing_category=3,
        )
    ),
    exposed=models.Population(
        number=19,
        presence=models.SpecificInterval(((0, 1.5), (2, 3.5), (4.5, 6), (6.5, 8))),
        activity=models.Activity.types['Seated'],
        mask=models.Mask.types['No mask']
    )
)for qid in (100, 60)]



classroom_model_IGH_no_mask_2windows_open_breaks_winter_bis = [MCExposureModel(
    concentration_model=MCConcentrationModel(
        room=models.Room(volume=160),
        ventilation=models.SlidingWindow(
            active=models.SpecificInterval(((1.5, 2), (3.5, 4.5), (6, 6.5))),
            inside_temp=models.PiecewiseConstant((0, 24), (295,)),
            outside_temp=models.PiecewiseConstant((0, 24), (278,)),
            window_height=1.6, opening_length=2*0.6,
        ),
        infected=MCInfectedPopulation(
            number=1,
            presence=models.SpecificInterval(((0, 1.5), (2, 3.5), (4.5, 6), (6.5, 8))),
            masked=False,
            virus=MCVirus(halflife=6.43, qID=qid),
            expiratory_activity=2,
            samples=200000,
            breathing_category=3,
        )
    ),
    exposed=models.Population(
        number=19,
        presence=models.SpecificInterval(((0, 1.5), (2, 3.5), (4.5, 6), (6.5, 8))),
        activity=models.Activity.types['Seated'],
        mask=models.Mask.types['No mask']
    )
)for qid in (100, 60)]

classroom_model_IGH_with_mask_2windows_open_breaks_winter = [MCExposureModel(
    concentration_model=MCConcentrationModel(
        room=models.Room(volume=160),
        ventilation=models.SlidingWindow(
            active=models.SpecificInterval(((1.5, 2), (3.5, 4.5), (6, 6.5))),
            inside_temp=models.PiecewiseConstant((0, 24), (295,)),
            outside_temp=models.PiecewiseConstant((0, 24), (278,)),
            window_height=1.6, opening_length=2 * 0.6,
        ),
        infected=MCInfectedPopulation(
            number=1,
            presence=models.SpecificInterval(((0, 1.5), (2, 3.5), (4.5, 6), (6.5, 8))),
            masked=True,
            virus=MCVirus(halflife=6.43, qID=qid),
            expiratory_activity=2,
            samples=200000,
            breathing_category=3,
        )
    ),
    exposed=models.Population(
        number=19,
        presence=models.SpecificInterval(((0, 1.5), (2, 3.5), (4.5, 6), (6.5, 8))),
        activity=models.Activity.types['Seated'],
        mask=models.Mask.types['Type I']
    )
)for qid in (100, 60)]

classroom_model_IGH_with_mask_2windows_open_breaks_winter_1HEPA = [MCExposureModel(
    concentration_model=MCConcentrationModel(
        room=models.Room(volume=160),
        ventilation=models.MultipleVentilation(
            ventilations=(
                models.SlidingWindow(
                    active=models.SpecificInterval(((1.5, 2), (3.5, 4.5), (6, 6.5))),
                    inside_temp=models.PiecewiseConstant((0, 24), (295,)),
                    outside_temp=models.PiecewiseConstant((0, 24), (278,)),
                    window_height=1.6, opening_length=2 * 0.6,
                        ),
                models.HEPAFilter(active=models.PeriodicInterval(period=120, duration=120),
                                 q_air_mech=430)
            )
        ),
        infected=MCInfectedPopulation(
            number=1,
            presence=models.SpecificInterval(((0, 1.5), (2, 3.5), (4.5, 6), (6.5, 8))),
            masked=True,
            virus=MCVirus(halflife=6.43, qID=qid),
            expiratory_activity=2,
            samples=200000,
            breathing_category=3,
        )
    ),
    exposed=models.Population(
        number=19,
        presence=models.SpecificInterval(((0, 1.5), (2, 3.5), (4.5, 6), (6.5, 8))),
        activity=models.Activity.types['Seated'],
        mask=models.Mask.types['Type I']
    )
)for qid in (100, 60)]

classroom_model_IGH_with_mask_2windows_open_breaks_winter_2HEPA = [MCExposureModel(
    concentration_model=MCConcentrationModel(
        room=models.Room(volume=160),
        ventilation=models.MultipleVentilation(
            ventilations=(
                models.SlidingWindow(
                    active=models.SpecificInterval(((1.5, 2), (3.5, 4.5), (6, 6.5))),
                    inside_temp=models.PiecewiseConstant((0, 24), (295,)),
                    outside_temp=models.PiecewiseConstant((0, 24), (278,)),
                    window_height=1.6, opening_length=2 * 0.6,
                        ),
                models.HEPAFilter(active=models.PeriodicInterval(period=120, duration=120),
                                 q_air_mech=2*430)
            )
        ),
        infected=MCInfectedPopulation(
            number=1,
            presence=models.SpecificInterval(((0, 1.5), (2, 3.5), (4.5, 6), (6.5, 8))),
            masked=True,
            virus=MCVirus(halflife=6.43, qID=qid),
            expiratory_activity=2,
            samples=200000,
            breathing_category=3,
        )
    ),
    exposed=models.Population(
        number=19,
        presence=models.SpecificInterval(((0, 1.5), (2, 3.5), (4.5, 6), (6.5, 8))),
        activity=models.Activity.types['Seated'],
        mask=models.Mask.types['Type I']
    )
)for qid in (100, 60)]

classroom_model_IGH_with_mask_windows_open_breaks_endOfClass = [MCExposureModel(
    concentration_model=MCConcentrationModel(
        room=models.Room(volume=160),
        ventilation=models.SlidingWindow(
            active=models.SpecificInterval(((0.75, 0.92), (1.5, 2), (2.75, 2.92), (3.5, 4.5), (5.25, 5.42), (6, 6.5), (7.25, 7.42))),
            inside_temp=models.PiecewiseConstant((0, 24), (295,)),
            outside_temp=models.PiecewiseConstant((0, 24), (291,)),
            window_height=1.6, opening_length=0.6,
        ),
        infected=MCInfectedPopulation(
            number=1,
            presence=models.SpecificInterval(((0, 1.5), (2, 3.5), (4.5, 6), (6.5, 8))),
            masked=True,
            virus=MCVirus(halflife=1.1, qID=qid),
            expiratory_activity=2,
            samples=200000,
            breathing_category=3,
        )
    ),
    exposed=models.Population(
        number=19,
        presence=models.SpecificInterval(((0, 1.5), (2, 3.5), (4.5, 6), (6.5, 8))),
        activity=models.Activity.types['Seated'],
        mask=models.Mask.types['Type I']
    )
)for qid in (100, 60)]

classroom_model_IGH_with_mask_windows_open_alltimes = [MCExposureModel(
    concentration_model=MCConcentrationModel(
        room=models.Room(volume=160),
        ventilation=models.SlidingWindow(
            active=models.PeriodicInterval(period=120, duration=120),
            inside_temp=models.PiecewiseConstant((0, 24), (295,)),
            outside_temp=models.PiecewiseConstant((0, 24), (291,)),
            window_height=1.6, opening_length=0.6,
        ),
        infected=MCInfectedPopulation(
            number=1,
            presence=models.SpecificInterval(((0, 1.5), (2, 3.5), (4.5, 6), (6.5, 8))),
            masked=True,
            virus=MCVirus(halflife=1.1, qID=qid),
            expiratory_activity=2,
            samples=200000,
            breathing_category=3,
        )
    ),
    exposed=models.Population(
        number=19,
        presence=models.SpecificInterval(((0, 1.5), (2, 3.5), (4.5, 6), (6.5, 8))),
        activity=models.Activity.types['Seated'],
        mask=models.Mask.types['Type I']
    )
)for qid in (100, 60)]


<|MERGE_RESOLUTION|>--- conflicted
+++ resolved
@@ -3,11 +3,7 @@
 
 #IGH paper
 
-<<<<<<< HEAD
-# Baseline
-=======
 # Baseline scenarios
->>>>>>> 14442260
 classroom_model_IGH_no_mask_windows_closed = [MCExposureModel(
     concentration_model=MCConcentrationModel(
         room=models.Room(volume=160),
@@ -58,11 +54,7 @@
     )
 )for qid in (100, 60)]
 
-<<<<<<< HEAD
-#Fig 1a
-=======
 #Fig 1c
->>>>>>> 14442260
 classroom_model_IGH_no_mask_windows_open_breaks = [MCExposureModel(
     concentration_model=MCConcentrationModel(
         room=models.Room(volume=160),
