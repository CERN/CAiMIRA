--- conflicted
+++ resolved
@@ -907,31 +907,31 @@
     #: The fraction of viruses actually deposited in the respiratory tract
     fraction_deposited: _VectorisedFloat = 0.6
 
-<<<<<<< HEAD
+    def _normed_exposure_between_bounds(self, time1: float, time2: float) -> _VectorisedFloat:
+        """The number of virions per meter^3 between any two times, normalized 
+        by the emission rate of the infected population"""
+        for start, stop in self.exposed.presence.boundaries():
+            if start > time2:
+                normed_exposure = 0.
+                break
+            elif time2 <= stop:
+                normed_exposure = self.concentration_model.normed_integrated_concentration(time1, time2)
+                break
+            else:
+                normed_exposure = self.concentration_model.normed_integrated_concentration(time1, time2)
+        return normed_exposure
+
     def exposure_between_bounds(self, time1: float, time2: float) -> _VectorisedFloat:
         """The number of virions per meter^3 between any two times."""
-        for start, stop in self.exposed.presence.boundaries():
-            if start > time2:
-                result = 0.
-                break
-            elif time2 <= stop:
-                result = self.concentration_model.integrated_concentration(time1, time2)
-                break
-            else:
-                result = self.concentration_model.integrated_concentration(time1, time2)
-        return result
+        return (self._normed_exposure_between_bounds(time1, time2) * 
+                self.concentration_model.infected.emission_rate_when_present())
             
-    def exposure(self) -> _VectorisedFloat:
-        """The number of virus per meter^3."""
-        exposure = 0.0
-=======
     def _normed_exposure(self) -> _VectorisedFloat:
         """
-        The number of virus per meter^3, normalized by the emission rate
+        The number of virions per meter^3, normalized by the emission rate
         of the infected population.
         """
         normed_exposure = 0.0
->>>>>>> 092d566d
 
         for start, stop in self.exposed.presence.boundaries():
             normed_exposure += self.concentration_model.normed_integrated_concentration(start, stop)
@@ -939,7 +939,7 @@
         return normed_exposure * self.repeats
 
     def exposure(self) -> _VectorisedFloat:
-        """The number of virus per meter^3."""
+        """The number of virions per meter^3."""
         return (self._normed_exposure() *
                 self.concentration_model.infected.emission_rate_when_present())
 
