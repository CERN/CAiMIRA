# This module is part of CARA. Please see the repository at
# https://gitlab.cern.ch/cara/cara for details of the license and terms of use.
"""
This module implements the core CARA models.

The CARA model is a flexible, object-oriented numerical model. It is designed
to allow the user to swap-out and extend its various components. One of the
major abstractions of the model is the distinction between virus concentration
(:class:`ConcentrationModel`) and virus exposure (:class:`ExposureModel`).

The concentration component is a recursive (on model time) model and therefore in order
to optimise its execution certain layers of caching are implemented. This caching
mandates that the models in this module, once instantiated, are immutable and
deterministic (i.e. running the same model twice will result in the same answer).

In order to apply stochastic / non-deterministic analyses therefore you must
introduce the randomness before constructing the models themselves; the
:mod:`cara.monte_carlo` module is a good example of doing this - that module uses
the models defined here to allow you to construct a ConcentrationModel containing
parameters which are expressed as probability distributions. Under the hood the
``cara.monte_carlo.ConcentrationModel`` implementation simply samples all of those
probability distributions to produce many instances of the deterministic model.

The models in this module have been designed for flexibility above performance,
particularly in the single-model case. By using the natural expressiveness of
Python we benefit from a powerful, readable and extendable implementation. A
useful feature of the implementation is that we are able to benefit from numpy
vectorisation in the case of wanting to run multiple-parameterisations of the model
at the same time. In order to benefit from this feature you must construct the models
with an array of parameter values. The values must be either scalar, length 1 arrays,
or length N arrays, where N is the number of parameterisations to run; N must be
the same for all parameters of a single model.

"""
from dataclasses import dataclass
import typing

import numpy as np
from scipy.interpolate import interp1d
<<<<<<< HEAD
import scipy.integrate
import scipy.stats as sct
=======
>>>>>>> c1589a04

if not typing.TYPE_CHECKING:
    from memoization import cached
else:
    # Workaround issue https://github.com/lonelyenvoy/python-memoization/issues/18
    # by providing a no-op cache decorator when type-checking.
    cached = lambda *cached_args, **cached_kwargs: lambda function: function  # noqa

from .utils import method_cache

from .dataclass_utils import nested_replace

oneoverln2 = 1 / np.log(2)
# Define types for items supporting vectorisation. In the future this may be replaced
# by ``np.ndarray[<type>]`` once/if that syntax is supported. Note that vectorization
# implies 1d arrays: multi-dimensional arrays are not supported.
_VectorisedFloat = typing.Union[float, np.ndarray]
_VectorisedInt = typing.Union[int, np.ndarray]


@dataclass(frozen=True)
class Room:
    #: The total volume of the room
    volume: _VectorisedFloat

    #: The humidity in the room (from 0 to 1 - e.g. 0.5 is 50% humidity)
    humidity: _VectorisedFloat = 0.5


Time_t = typing.TypeVar('Time_t', float, int)
BoundaryPair_t = typing.Tuple[Time_t, Time_t]
BoundarySequence_t = typing.Union[typing.Tuple[BoundaryPair_t, ...], typing.Tuple]


@dataclass(frozen=True)
class Interval:
    """
    Represents a collection of times in which a "thing" happens.

    The "thing" may be when an action is taken, such as opening a window, or
    entering a room.

    Note that all intervals are open at the start, and closed at the end. So a
    simple start, stop interval follows::

        start < t <= end

    """
    def boundaries(self) -> BoundarySequence_t:
        return ()

    def transition_times(self) -> typing.Set[float]:
        transitions = set()
        for start, end in self.boundaries():
            transitions.update([start, end])
        return transitions

    def triggered(self, time: float) -> bool:
        """Whether the given time falls inside this interval."""
        for start, end in self.boundaries():
            if start < time <= end:
                return True
        return False

@dataclass(frozen=True)
class SpecificInterval(Interval):
    #: A sequence of times (start, stop), in hours, that the infected person
    #: is present. The flattened list of times must be strictly monotonically
    #: increasing.
    present_times: BoundarySequence_t

    def boundaries(self) -> BoundarySequence_t:
        return self.present_times


@dataclass(frozen=True)
class PeriodicInterval(Interval):
    #: How often does the interval occur (minutes).
    period: float

    #: How long does the interval occur for (minutes).
    #: A value greater than :data:`period` signifies the event is permanently
    #: occurring, a value of 0 signifies that the event never happens.
    duration: float

    #: Time at which the first person (infected or exposed) arrives at the enclosed space.
    start: float = 0.0

    def boundaries(self) -> BoundarySequence_t:
        if self.period == 0 or self.duration == 0:
            return tuple()
        result = []
        for i in np.arange(self.start, 24, self.period / 60):
            # NOTE: It is important that the time type is float, not np.float, in
            # order to allow hashability (for caching).
            result.append((float(i), float(i+self.duration/60)))
        return tuple(result)


@dataclass(frozen=True)
class PiecewiseConstant:

    # TODO: implement rather a periodic version (24-hour period), where
    # transition_times and values have the same length.

    #: transition times at which the function changes value (hours).
    transition_times: typing.Tuple[float, ...]

    #: values of the function between transitions
    values: typing.Tuple[_VectorisedFloat, ...]

    def __post_init__(self):
        if len(self.transition_times) != len(self.values)+1:
            raise ValueError("transition_times must contain one more element than values")
        if tuple(sorted(set(self.transition_times))) != self.transition_times:
            raise ValueError("transition_times must not contain duplicated elements and must be sorted")
        shapes = [np.array(v).shape for v in self.values]
        if not all(shapes[0] == shape for shape in shapes):
            raise ValueError("All values must have the same shape")

    def value(self, time) -> _VectorisedFloat:
        if time <= self.transition_times[0]:
            return self.values[0]
        elif time > self.transition_times[-1]:
            return self.values[-1]

        for t1, t2, value in zip(self.transition_times[:-1],
                                 self.transition_times[1:], self.values):
            if t1 < time <= t2:
                break
        return value

    def interval(self) -> Interval:
        # build an Interval object
        present_times = []
        for t1, t2, value in zip(self.transition_times[:-1],
                                 self.transition_times[1:], self.values):
            if value:
                present_times.append((t1, t2))
        return SpecificInterval(present_times=tuple(present_times))

    def refine(self, refine_factor=10) -> "PiecewiseConstant":
        # build a new PiecewiseConstant object with a refined mesh,
        # using a linear interpolation in-between the initial mesh points
        refined_times = np.linspace(self.transition_times[0], self.transition_times[-1],
                                    (len(self.transition_times)-1) * refine_factor+1)
        interpolator = interp1d(
            self.transition_times,
            np.concatenate([self.values, self.values[-1:]], axis=0),
            axis=0)
        return PiecewiseConstant(
            # NOTE: It is important that the time type is float, not np.float, in
            # order to allow hashability (for caching).
            tuple(float(time) for time in refined_times),
            tuple(interpolator(refined_times)[:-1]),
        )


@dataclass(frozen=True)
class _VentilationBase:
    """
    Represents a mechanism by which air can be exchanged (replaced/filtered)
    in a time dependent manner.

    The nature of the various air exchange schemes means that it is expected
    for subclasses of Ventilation to exist. Known subclasses include
    WindowOpening for window based air exchange, and HEPAFilter, for
    mechanical air exchange through a filter.

    """
    def transition_times(self) -> typing.Set[float]:
        raise NotImplementedError("Subclass must implement")

    def air_exchange(self, room: Room, time: float) -> _VectorisedFloat:
        """
        Returns the rate at which air is being exchanged in the given room
        at a given time (in hours).

        Note that whilst the time is known inside this function, it may not
        be used to vary the result unless the specific time used is declared
        as part of a state change in the interval (e.g. when air_exchange == 0).

        """
        return 0.


@dataclass(frozen=True)
class Ventilation(_VentilationBase):
    #: The interval in which the ventilation is active.
    active: Interval

    def transition_times(self) -> typing.Set[float]:
        return self.active.transition_times()


@dataclass(frozen=True)
class MultipleVentilation(_VentilationBase):
    """
    Represents a mechanism by which air can be exchanged (replaced/filtered)
    in a time dependent manner.

    Group together different sources of ventilations.

    """
    ventilations: typing.Tuple[_VentilationBase, ...]

    def transition_times(self) -> typing.Set[float]:
        transitions = set()
        for ventilation in self.ventilations:
            transitions.update(ventilation.transition_times())
        return transitions

    def air_exchange(self, room: Room, time: float) -> _VectorisedFloat:
        """
        Returns the rate at which air is being exchanged in the given room
        at a given time (in hours).
        """
        return np.array([
            ventilation.air_exchange(room, time)
            for ventilation in self.ventilations
        ]).sum(axis=0)


@dataclass(frozen=True)
class WindowOpening(Ventilation):
    #: The interval in which the window is open.
    active: Interval

    #: The temperature inside the room (Kelvin).
    inside_temp: PiecewiseConstant

    #: The temperature outside of the window (Kelvin).
    outside_temp: PiecewiseConstant

    #: The height of the window (m).
    window_height: _VectorisedFloat

    #: The length of the opening-gap when the window is open (m).
    opening_length: _VectorisedFloat

    #: The number of windows of the given dimensions.
    number_of_windows: int = 1

    #: Minimum difference between inside and outside temperature (K).
    min_deltaT: float = 0.1

    @property
    def discharge_coefficient(self) -> _VectorisedFloat:
        """
        Discharge coefficient (or cd_b): what portion effective area is
        used to exchange air (0 <= discharge_coefficient <= 1).
        To be implemented in subclasses.
        """
        raise NotImplementedError("Unknown discharge coefficient")

    def transition_times(self) -> typing.Set[float]:
        transitions = super().transition_times()
        transitions.update(self.inside_temp.transition_times)
        transitions.update(self.outside_temp.transition_times)
        return transitions

    def air_exchange(self, room: Room, time: float) -> _VectorisedFloat:
        # If the window is shut, no air is being exchanged.
        if not self.active.triggered(time):
            return 0.

        # Reminder, no dependence on time in the resulting calculation.
        inside_temp: _VectorisedFloat = self.inside_temp.value(time)
        outside_temp: _VectorisedFloat = self.outside_temp.value(time)

        # The inside_temperature is forced to be always at least min_deltaT degree
        # warmer than the outside_temperature. Further research needed to
        # handle the buoyancy driven ventilation when the temperature gradient
        # is inverted.
        inside_temp = np.maximum(inside_temp, outside_temp + self.min_deltaT)  # type: ignore
        temp_gradient = (inside_temp - outside_temp) / outside_temp
        root = np.sqrt(9.81 * self.window_height * temp_gradient)
        window_area = self.window_height * self.opening_length * self.number_of_windows
        return (3600 / (3 * room.volume)) * self.discharge_coefficient * window_area * root


@dataclass(frozen=True)
class SlidingWindow(WindowOpening):
    """
    Sliding window, or side-hung window (with the hinge perpendicular to
    the horizontal plane).
    """
    @property
    def discharge_coefficient(self) -> _VectorisedFloat:
        """
        Average measured value of discharge coefficient for sliding or
        side-hung windows.
        """
        return 0.6


@dataclass(frozen=True)
class HingedWindow(WindowOpening):
    """
    Top-hung or bottom-hung hinged window (with the hinge parallel to
    horizontal plane).
    """
    #: Window width (m).
    window_width: _VectorisedFloat = 0.0

    def __post_init__(self):
        if self.window_width is float(0.0):
            raise ValueError('window_width must be set')

    @property
    def discharge_coefficient(self) -> _VectorisedFloat:
        """
        Simple model to compute discharge coefficient for top or bottom
        hung hinged windows, in the absence of empirical test results
        from manufacturers.
        From an excel spreadsheet calculator (Richard Daniels, Crawford
        Wright, Benjamin Jones - 2018) from the UK government -
        see Section 8.3 of BB101 and Section 11.3 of
        ESFA Output Specification Annex 2F on Ventilation opening areas.
        """
        window_ratio = np.array(self.window_width / self.window_height)
        coefs = np.empty(window_ratio.shape + (2, ), dtype=np.float64)

        coefs[window_ratio < 0.5] = (0.06, 0.612)
        coefs[np.bitwise_and(0.5 <= window_ratio, window_ratio < 1)] = (0.048, 0.589)
        coefs[np.bitwise_and(1 <= window_ratio, window_ratio < 2)] = (0.04, 0.563)
        coefs[window_ratio >= 2] = (0.038, 0.548)
        M, cd_max = coefs.T

        window_angle = 2.*np.rad2deg(np.arcsin(self.opening_length/(2.*self.window_height)))
        return cd_max*(1-np.exp(-M*window_angle))


@dataclass(frozen=True)
class HEPAFilter(Ventilation):
    #: The interval in which the HEPA filter is operating.
    active: Interval

    #: The rate at which the HEPA exchanges air (when switched on)
    # in m^3/h
    q_air_mech: _VectorisedFloat

    def air_exchange(self, room: Room, time: float) -> _VectorisedFloat:
        # If the HEPA is off, no air is being exchanged.
        if not self.active.triggered(time):
            return 0.
        # Reminder, no dependence on time in the resulting calculation.
        return self.q_air_mech / room.volume


@dataclass(frozen=True)
class HVACMechanical(Ventilation):
    #: The interval in which the mechanical ventilation (HVAC) is operating.
    active: Interval

    #: The rate at which the HVAC exchanges air (when switched on)
    # in m^3/h
    q_air_mech: _VectorisedFloat

    def air_exchange(self, room: Room, time: float) -> _VectorisedFloat:
        # If the HVAC is off, no air is being exchanged.
        if not self.active.triggered(time):
            return 0.
        # Reminder, no dependence on time in the resulting calculation.
        return self.q_air_mech / room.volume


@dataclass(frozen=True)
class AirChange(Ventilation):
    #: The interval in which the ventilation is operating.
    active: Interval

    #: The rate (in h^-1) at which the ventilation exchanges all the air
    # of the room (when switched on)
    air_exch: _VectorisedFloat

    def air_exchange(self, room: Room, time: float) -> _VectorisedFloat:
        # No dependence on the room volume.
        # If off, no air is being exchanged.
        if not self.active.triggered(time):
            return 0.
        # Reminder, no dependence on time in the resulting calculation.
        return self.air_exch


@dataclass(frozen=True)
class Virus:
    #: RNA copies  / mL
    viral_load_in_sputum: _VectorisedFloat

    #: Dose to initiate infection, in RNA copies
    infectious_dose: _VectorisedFloat

    #: viable-to-RNA virus ratio as a function of the viral load
    viable_to_RNA_ratio: _VectorisedFloat

    #: Reported increase of transmissibility of a VOC
    transmissibility_factor: float

    #: Pre-populated examples of Viruses.
    types: typing.ClassVar[typing.Dict[str, "Virus"]]

    def halflife(self, humidity: _VectorisedFloat) -> _VectorisedFloat:
        # Biological decay (inactivation of the virus in air) - virus 
        # dependent and function of humidity
        raise NotImplementedError

    def decay_constant(self, humidity: _VectorisedFloat) -> _VectorisedFloat:
        # Viral inactivation per hour (h^-1) (function of humidity)
        return np.log(2) / self.halflife(humidity)


@dataclass(frozen=True)
class SARSCoV2(Virus):

    def halflife(self, humidity: _VectorisedFloat) -> _VectorisedFloat:
        """
        Half-life changes with humidity level. Here is implemented a simple
        piecewise constant model (for more details see A. Henriques et al,
        CERN-OPEN-2021-004, DOI: 10.17181/CERN.1GDQ.5Y75)
        """
        # Taken from Morris et al (https://doi.org/10.7554/eLife.65902) data at T = 22°C and RH = 40 %,
        # and from Doremalen et al (https://www.nejm.org/doi/10.1056/NEJMc2004973).
        return np.piecewise(humidity, [humidity <= 0.4, humidity > 0.4], [6.43, 1.1])
        

Virus.types = {
    'SARS_CoV_2': SARSCoV2(
        viral_load_in_sputum=1e9,
        # No data on coefficient for SARS-CoV-2 yet.
        # It is somewhere between 1000 or 10 SARS-CoV viruses, 
        # as per https://www.dhs.gov/publication/st-master-question-list-covid-19
        # 50 comes from Buonanno et al.
        infectious_dose=50.,
        viable_to_RNA_ratio = 0.5,
        transmissibility_factor=1.0,
    ),
    'SARS_CoV_2_ALPHA': SARSCoV2(
        # also called VOC-202012/01
        viral_load_in_sputum=1e9,
        infectious_dose=50.,
        viable_to_RNA_ratio = 0.5,
        transmissibility_factor=0.78,
    ),
    'SARS_CoV_2_BETA': SARSCoV2(
        viral_load_in_sputum=1e9,
        infectious_dose=50.,
        viable_to_RNA_ratio=0.5,
        transmissibility_factor=0.8,
        ),
    'SARS_CoV_2_GAMMA': SARSCoV2(
        viral_load_in_sputum=1e9,
        infectious_dose=50.,
        viable_to_RNA_ratio = 0.5,
        transmissibility_factor=0.72,
    ),
    'SARS_CoV_2_DELTA': SARSCoV2(
        viral_load_in_sputum=1e9,
        infectious_dose=50.,
        viable_to_RNA_ratio = 0.5,
        transmissibility_factor=0.51,
    ),
    'SARS_CoV_2_OMICRON': SARSCoV2(
        viral_load_in_sputum=1e9,
        infectious_dose=50.,
        viable_to_RNA_ratio=0.5,
        transmissibility_factor=0.2
    ),
}


@dataclass(frozen=True)
class Mask:
    #: Filtration efficiency of masks when inhaling.
    η_inhale: _VectorisedFloat

    #: Global factor applied to filtration efficiency of masks when exhaling.
    factor_exhale: float = 1.

    #: Pre-populated examples of Masks.
    types: typing.ClassVar[typing.Dict[str, "Mask"]]

    def exhale_efficiency(self, diameter: _VectorisedFloat) -> _VectorisedFloat:
        """
        Overall exhale efficiency, including the effect of the leaks.
        See CERN-OPEN-2021-004 (doi: 10.17181/CERN.1GDQ.5Y75), and Ref.
        therein (Asadi 2020).
        Obtained from measurements of filtration efficiency and of
        the leakage through the sides.
        Diameter is in microns.
        """
        d = np.array(diameter)
        intermediate_range1 = np.bitwise_and(0.5 <= d, d < 0.94614)
        intermediate_range2 = np.bitwise_and(0.94614 <= d, d < 3.)

        eta_out = np.empty(d.shape, dtype=np.float64)

        eta_out[d < 0.5] = 0.
        eta_out[intermediate_range1] = 0.5893 * d[intermediate_range1] + 0.1546
        eta_out[intermediate_range2] = 0.0509 * d[intermediate_range2] + 0.664
        eta_out[d >= 3.] = 0.8167

        return eta_out*self.factor_exhale

    def inhale_efficiency(self) -> _VectorisedFloat:
        """
        Overall inhale efficiency, including the effect of the leaks.
        """
        return self.η_inhale


Mask.types = {
    'No mask': Mask(0, 0),
    'Type I': Mask(
        η_inhale=0.5,  # (CERN-OPEN-2021-004)
    ),
    'FFP2': Mask(
        η_inhale=0.865,  # (94% penetration efficiency + 8% max inward leakage -> EN 149)
    ),
}


@dataclass(frozen=True)
class Particle:
    """
    Represents an aerosol particle.
    """

    #: diameter of the aerosol in microns
    diameter: typing.Union[None,_VectorisedFloat] = None

    def settling_velocity(self, evaporation_factor: float=0.3) -> _VectorisedFloat:
        """
        Settling velocity (i.e. speed of deposition on the floor due
        to gravity), for aerosols, in m/s. Diameter-dependent expression
        from https://doi.org/10.1101/2021.10.14.21264988
        When an aerosol-diameter is not given, returns
        the default value of 1.88e-4 m/s (corresponds to diameter of
        2.5 microns, i.e. geometric average of the breathing
        expiration distribution, taking evaporation into account, see
        https://doi.org/10.1101/2021.10.14.21264988)
        evaporation_factor represents the factor applied to the diameter,
        due to instantaneous evaporation of the particle in the air.
        """
        if self.diameter is None:
            vg = 1.88e-4
        else:
            vg = 1.88e-4 * (self.diameter*evaporation_factor / 2.5)**2
        return vg

    def fraction_deposited(self, evaporation_factor: float=0.3) -> _VectorisedFloat:
        """
        The fraction of particles actually deposited in the respiratory
        tract (over the total number of particles). It depends on the
        particle diameter.
        From W. C. Hinds, New York, Wiley, 1999 (pp. 233 – 259).
        evaporation_factor represents the factor applied to the diameter,
        due to instantaneous evaporation of the particle in the air.
        """
        if self.diameter is None:
            # model is not evaluated for specific values of aerosol
            # diameters - we choose a single "average" deposition factor,
            # as in https://doi.org/10.1101/2021.10.14.21264988.
            fdep = 0.6
        else:
            # deposition fraction depends on aerosol particle diameter.
            d = (self.diameter * evaporation_factor)
            IFrac = 1 - 0.5 * (1 - (1 / (1 + (0.00076*(d**2.8)))))
            fdep = IFrac * (0.0587
                    + (0.911/(1 + np.exp(4.77 + 1.485 * np.log(d))))
                    + (0.943/(1 + np.exp(0.508 - 2.58 * np.log(d)))))
        return fdep


@dataclass(frozen=True)
class _ExpirationBase:
    """
    Represents the expiration of aerosols by a person.
    Subclasses of _ExpirationBase represent different models.
    """
    #: Pre-populated examples of Expirations.
    types: typing.ClassVar[typing.Dict[str, "_ExpirationBase"]]

    @property
    def particle(self) -> Particle:
        """
        the Particle object representing the aerosol - here the default one
        """
        return Particle()

    def aerosols(self, mask: Mask):
        """
        total volume of aerosols expired per volume of air (mL/cm^3).
        """
        raise NotImplementedError("Subclass must implement")

    def jet_origin_concentration(self):
        """
        concentration of viruses at the jet origin (mL/m3).
        """
        raise NotImplementedError("Subclass must implement")


@dataclass(frozen=True)
class Expiration(_ExpirationBase):
    """
    Model for the expiration. For a given diameter of aerosol, provides
    the aerosol volume, weighted by the mask outward efficiency when
    applicable.
    """
    #: diameter of the aerosol in microns
    diameter: _VectorisedFloat

    #: total concentration of aerosols per unit volume of expired air
    # (in cm^-3), integrated over all aerosol diameters (corresponding
    # to c_n,i in Eq. (4) of https://doi.org/10.1101/2021.10.14.21264988)
    cn: float = 1.

    @property
    def particle(self) -> Particle:
        """
        the Particle object representing the aerosol
        """
        return Particle(diameter=self.diameter)

    @cached()
    def aerosols(self, mask: Mask):
        """ Result is in mL.cm^-3 """
        def volume(d):
            return (np.pi * d**3) / 6.

        # final result converted from microns^3/cm3 to mL/cm^3
        return self.cn * (volume(self.diameter) *
                (1 - mask.exhale_efficiency(self.diameter))) * 1e-12

    @cached()
    def jet_origin_concentration(self):
        def volume(d):
            return (np.pi * d**3) / 6.
        
        # final result converted from microns^3/cm3 to mL/m3
        return self.cn * volume(self.diameter) * 1e-6


@dataclass(frozen=True)
class MultipleExpiration(_ExpirationBase):
    """
    Represents an expiration of aerosols.
    Group together different modes of expiration, that represent
    each the main expiration mode for a certain fraction of time (given by
    the weights).
    This class can only be used with single diameters defined in each
    expiration (it cannot be used with diameter distributions).
    """
    expirations: typing.Tuple[_ExpirationBase, ...]
    weights: typing.Tuple[float, ...]

    def __post_init__(self):
        if len(self.expirations) != len(self.weights):
            raise ValueError("expirations and weigths must contain the"
                             "same number of elements")
        if not all(np.isscalar(e.diameter) for e in self.expirations):
            raise ValueError("diameters must all be scalars")

    def aerosols(self, mask: Mask):
        return np.array([
            weight * expiration.aerosols(mask) / sum(self.weights)
            for weight,expiration in zip(self.weights,self.expirations)
        ]).sum(axis=0)


# Typical expirations. The aerosol diameter given is an equivalent
# diameter, chosen in such a way that the aerosol volume is
# the same as the total aerosol volume given by the full BLO model
# (integrated between 0.1 and 30 microns)
# The correspondence with the BLO coefficients is given.
_ExpirationBase.types = {
    'Breathing': Expiration(1.3844), # corresponds to B/L/O coefficients of (1, 0, 0)
    'Speaking': Expiration(5.8925),   # corresponds to B/L/O coefficients of (1, 1, 1)
    'Shouting': Expiration(10.0411), # corresponds to B/L/O coefficients of (1, 5, 5)
    'Singing': Expiration(10.0411),  # corresponds to B/L/O coefficients of (1, 5, 5)
}


@dataclass(frozen=True)
class Activity:
    #: Inhalation rate in m^3/h
    inhalation_rate: _VectorisedFloat

    #: Exhalation rate in m^3/h
    exhalation_rate: _VectorisedFloat

    #: Pre-populated examples of activities.
    types: typing.ClassVar[typing.Dict[str, "Activity"]]


Activity.types = {
    'Seated': Activity(0.51, 0.51),
    'Standing': Activity(0.57, 0.57),
    'Light activity': Activity(1.25, 1.25),
    'Moderate activity': Activity(1.78, 1.78),
    'Heavy exercise': Activity(3.30, 3.30),
}


@dataclass(frozen=True)
class Population:
    """
    Represents a group of people all with exactly the same behaviour and
    situation.

    """
    #: How many in the population.
    number: int

    #: The times in which the people are in the room.
    presence: Interval

    #: The kind of mask being worn by the people.
    mask: Mask

    #: The physical activity being carried out by the people.
    activity: Activity

    #: The ratio of virions that are inactivated by the person's immunity.
    # This parameter considers the potential antibodies in the person, 
    # which might render inactive some RNA copies (virions).
    host_immunity: float

    def person_present(self, time):
        return self.presence.triggered(time)


@dataclass(frozen=True)
class _PopulationWithVirus(Population):
    #: The virus with which the population is infected.
    virus: Virus

    @method_cache
    def fraction_of_infectious_virus(self) -> _VectorisedFloat:
        """
        The fraction of infectious virus.

        """
        return 1.

    def aerosols(self):
        """
        total volume of aerosols expired per volume of air (mL/cm^3).
        """
        raise NotImplementedError("Subclass must implement")

    def emission_rate_per_aerosol_when_present(self) -> _VectorisedFloat:
        """
        The emission rate of virions per fraction of aerosol volume in
        the expired air, if the infected population is present, in cm^3/(mL.h).
        It should not be a function of time.
        """
        raise NotImplementedError("Subclass must implement")

    @method_cache
    def emission_rate_when_present(self) -> _VectorisedFloat:
        """
        The emission rate if the infected population is present
        (in virions / h).
        """
        return (self.emission_rate_per_aerosol_when_present() *
                self.aerosols())

    def emission_rate(self, time) -> _VectorisedFloat:
        """
        The emission rate of the population vs time.
        """
        # Note: The original model avoids time dependence on the emission rate
        # at the cost of implementing a piecewise (on time) concentration function.

        if not self.person_present(time):
            return 0.

        # Note: It is essential that the value of the emission rate is not
        # itself a function of time. Any change in rate must be accompanied
        # with a declaration of state change time, as is the case for things
        # like Ventilation.

        return self.emission_rate_when_present()

    @property
    def particle(self) -> Particle:
        """
        the Particle object representing the aerosol expired by the
        population - here we take the default Particle object
        """
        return Particle()


@dataclass(frozen=True)
class EmittingPopulation(_PopulationWithVirus):
    #: The emission rate of a single individual, in virions / h.
    known_individual_emission_rate: float

    def aerosols(self):
        """
        total volume of aerosols expired per volume of air (mL/cm^3).
        Here arbitrarily set to 1 as the full emission rate is known.
        """
        return 1.

    @method_cache
    def emission_rate_per_aerosol_when_present(self) -> _VectorisedFloat:
        """
        The emission rate of virions per fraction of aerosol volume in
        the expired air, if the infected population is present, in cm^3/(mL.h).
        It should not be a function of time.
        """
        return self.known_individual_emission_rate * self.number


@dataclass(frozen=True)
class InfectedPopulation(_PopulationWithVirus):
    #: The type of expiration that is being emitted whilst doing the activity.
    expiration: _ExpirationBase

    @method_cache
    def fraction_of_infectious_virus(self) -> _VectorisedFloat:
        """
        The fraction of infectious virus.
        """
        return self.virus.viable_to_RNA_ratio * (1 - self.host_immunity)

    def aerosols(self):
        """
        total volume of aerosols expired per volume of air (mL/cm^3).
        """
        return self.expiration.aerosols(self.mask)

    @method_cache
    def emission_rate_per_aerosol_when_present(self) -> _VectorisedFloat:
        """
        The emission rate of virions per fraction of aerosol volume in
        the expired air, if the infected population is present, in cm^3/(mL.h).
        It should not be a function of time.
        """
        # Note on units: exhalation rate is in m^3/h -> 1e6 conversion factor

        ER = (self.virus.viral_load_in_sputum *
              self.activity.exhalation_rate *
              10 ** 6)

        return ER * self.number

    @property
    def particle(self) -> Particle:
        """
        the Particle object representing the aerosol - here the default one
        """
        return self.expiration.particle


@dataclass(frozen=True)
class ConcentrationModel:
    room: Room
    ventilation: _VentilationBase
    infected: InfectedPopulation

    #: evaporation factor: the particles' diameter is multiplied by this
    # factor as soon as they are in the air (but AFTER going out of the,
    # mask, if any).
    evaporation_factor: float = 0.3

    @property
    def virus(self):
        return self.infected.virus

    def infectious_virus_removal_rate(self, time: float) -> _VectorisedFloat:
        # Equilibrium velocity of particle motion toward the floor
        vg = self.infected.particle.settling_velocity(self.evaporation_factor)
        # Height of the emission source to the floor - i.e. mouth/nose (m)
        h = 1.5
        # Deposition rate (h^-1)
        k = (vg * 3600) / h

        return (
            k + self.virus.decay_constant(self.room.humidity)
            + self.ventilation.air_exchange(self.room, time)
        )

    @method_cache
    def _normed_concentration_limit(self, time: float) -> _VectorisedFloat:
        """
        Provides a constant that represents the theoretical asymptotic 
        value reached by the concentration when time goes to infinity,
        if all parameters were to stay time-independent.
        This is normalized by the emission rate, the latter acting as a
        multiplicative constant factor for the concentration model that
        can be put back in front of the concentration after the time
        dependence has been solved for.
        """
        if not self.infected.person_present(time):
            return 0.
        V = self.room.volume
        IVRR = self.infectious_virus_removal_rate(time)

        return 1. / (IVRR * V)

    @method_cache
    def state_change_times(self) -> typing.List[float]:
        """
        All time dependent entities on this model must provide information about
        the times at which their state changes.

        """
        state_change_times = {0.}
        state_change_times.update(self.infected.presence.transition_times())
        state_change_times.update(self.ventilation.transition_times())
        return sorted(state_change_times)

    @method_cache
    def _first_presence_time(self) -> float:
        """
        First presence time. Before that, the concentration is zero.

        """
        return self.infected.presence.boundaries()[0][0]

    def last_state_change(self, time: float) -> float:
        """
        Find the most recent/previous state change.

        Find the nearest time less than the given one. If there is a state
        change exactly at ``time`` the previous state change is returned
        (except at ``time == 0``).

        """
        times = self.state_change_times()
        t_index: int = np.searchsorted(times, time)  # type: ignore
        # Search sorted gives us the index to insert the given time. Instead we
        # want to get the index of the most recent time, so reduce the index by
        # one unless we are already at 0.
        t_index = max([t_index - 1, 0])
        return times[t_index]

    def _next_state_change(self, time: float) -> float:
        """
        Find the nearest future state change.

        """
        for change_time in self.state_change_times():
            if change_time >= time:
                return change_time
        raise ValueError(
            f"The requested time ({time}) is greater than last available "
            f"state change time ({change_time})"
        )

    @method_cache
    def _normed_concentration_cached(self, time: float) -> _VectorisedFloat:
        # A cached version of the _normed_concentration method. Use this
        # method if you expect that there may be multiple concentration
        # calculations for the same time (e.g. at state change times).
        return self._normed_concentration(time)

    def _normed_concentration(self, time: float) -> _VectorisedFloat:
        """
        Virus long-range exposure concentration, as a function of time, and
        normalized by the emission rate.
        The formulas used here assume that all parameters (ventilation,
        emission rate) are constant between two state changes - only
        the value of these parameters at the next state change, are used.

        Note that time is not vectorised. You can only pass a single float
        to this method.
        """
        # The model always starts at t=0, but we avoid running concentration calculations
        # before the first presence as an optimisation.
        if time <= self._first_presence_time():
            return 0.0
        next_state_change_time = self._next_state_change(time)
        IVRR = self.infectious_virus_removal_rate(next_state_change_time)
        conc_limit = self._normed_concentration_limit(next_state_change_time)

        t_last_state_change = self.last_state_change(time)
        conc_at_last_state_change = self._normed_concentration_cached(t_last_state_change)

        delta_time = time - t_last_state_change
        fac = np.exp(-IVRR * delta_time)
        return conc_limit * (1 - fac) + conc_at_last_state_change * fac

    def concentration(self, time: float) -> _VectorisedFloat:
        """
        Virus long-range exposure concentration, as a function of time.

        Note that time is not vectorised. You can only pass a single float
        to this method.
        """
        return (self._normed_concentration_cached(time) * 
                self.infected.emission_rate_when_present())

    @method_cache
    def normed_integrated_concentration(self, start: float, stop: float) -> _VectorisedFloat:
        """
        Get the integrated long-range concentration of viruses in the air  between the times start and stop,
        normalized by the emission rate.
        """
        if stop <= self._first_presence_time():
            return 0.0
        state_change_times = self.state_change_times()
        req_start, req_stop = start, stop
        total_normed_concentration = 0.
        for interval_start, interval_stop in zip(state_change_times[:-1], state_change_times[1:]):
            if req_start > interval_stop or req_stop < interval_start:
                continue
            # Clip the current interval to the requested range.
            start = max([interval_start, req_start])
            stop = min([interval_stop, req_stop])

            conc_start = self._normed_concentration_cached(start)

            next_conc_state = self._next_state_change(stop)
            conc_limit = self._normed_concentration_limit(next_conc_state)
            IVRR = self.infectious_virus_removal_rate(next_conc_state)
            delta_time = stop - start
            total_normed_concentration += (
                conc_limit * delta_time +
                (conc_limit - conc_start) * (np.exp(-IVRR*delta_time)-1) / IVRR
            )
        return total_normed_concentration

    def integrated_concentration(self, start: float, stop: float) -> _VectorisedFloat:
        """
        Get the integrated concentration of viruses in the air between the times start and stop.
        """
        return (self.normed_integrated_concentration(start, stop) *
                self.infected.emission_rate_when_present())


@dataclass(frozen=True)
class ShortRangeModel:
    #: Expiration type
    expiration: _ExpirationBase

    #: Activity type
    activity: Activity

    #: Short-range expiration and respective presence
    presence: SpecificInterval

    #: Interpersonal distances
    distance: _VectorisedFloat

    def dilution_factor(self) -> _VectorisedFloat:
        '''
        The dilution factor for the respective expiratory activity type.
        '''
        # Average mouth diameter
        D = 0.02
        # Convert Breathing rate from m3/h to m3/s
        BR = np.array(self.activity.exhalation_rate/3600.)
        # Area of the mouth assuming a perfect circle
        Am = np.pi*(D**2)/4 
        # Initial velocity from the division of the Breathing rate with the area
        u0 = np.array(BR/Am)

        tstar = 2.0
        Cr1 = 0.18
        Cr2 = 0.2
        Cx1 = 2.4

        # The expired flow rate during the expiration period, m^3/s
        Q0 = u0 * np.pi/4*D**2 
        # Parameters in the jet-like stage
        x01 = D/2/Cr1
        # Time of virtual origin
        t01 = (x01/Cx1)**2 * (Q0*u0)**(-0.5)
        # The transition point, m
        xstar = np.array(Cx1*(Q0*u0)**0.25*(tstar + t01)**0.5 - x01)
        # Dilution factor at the transition point xstar
        Sxstar = np.array(2*Cr1*(xstar+x01)/D)

        distances = np.array(self.distance)

        factors = np.empty(distances.shape, dtype=np.float64)
        factors[distances < xstar] = 2*Cr1*(distances[distances < xstar]
                                        + x01)/D
        factors[distances >= xstar] = Sxstar[distances >= xstar]*(1 +
            Cr2*(distances[distances >= xstar] -
            xstar[distances >= xstar])/Cr1/(xstar[distances >= xstar]
            + x01))**3
        return factors

    def _normed_concentration(self, concentration_model: ConcentrationModel, time: float) -> _VectorisedFloat:
        """
        Virus short-range exposure concentration, as a function of time.

        If the given time falls within a short-range interval it returns the 
        short-range concentration normalized by the virus viral load. Otherwise
        it returns 0.
        """ 
        start, stop = self.presence.boundaries()[0]
        # Verifies if the given time falls within a short-range interaction
        if start <= time <= stop:
            dilution = self.dilution_factor()
            jet_origin_concentration = self.expiration.jet_origin_concentration()
            # Long-range concentration normalized by the virus viral load
            long_range_normed_concentration = (concentration_model.concentration(time) / 
                                        concentration_model.virus.viral_load_in_sputum)
            
            # The long-range concentration values are then approximated using interpolation:
            # The set of points where we want the interpolated values are the short-range particle diameters (given the current expiration); 
            # The set of points with a known value are the long-range particle diameters (given the initial expiration);
            # The set of known values are the long-range concentration values normalized by the viral load.
            long_range_normed_concentration_interpolated=np.interp(self.expiration.particle.diameter, 
                                concentration_model.infected.particle.diameter, long_range_normed_concentration)
            
            # Short-range concentration formula. The long-range concentration is added in the concentration method (ExposureModel).
            return ((1/dilution)*(jet_origin_concentration - long_range_normed_concentration_interpolated))
        return 0.

    def short_range_concentration(self, concentration_model: ConcentrationModel, time: float) -> _VectorisedFloat:
        """
        Virus short-range exposure concentration, as a function of time.
        """
        return (self._normed_concentration(concentration_model, time) * 
            concentration_model.virus.viral_load_in_sputum)

    @method_cache
    def _normed_short_range_concentration_cached(self, concentration_model: ConcentrationModel, time: float) -> _VectorisedFloat:
        # A cached version of the _normed_concentration method. Use this
        # method if you expect that there may be multiple short-range concentration
        # calculations for the same time (e.g. at state change times).
        return self._normed_concentration(concentration_model, time)

    def normed_exposure_between_bounds(self, concentration_model: ConcentrationModel, time1: float, time2: float):
        """
        Get the integrated short-range concentration of viruses in the air between the times start and stop,
        normalized by the virus viral load.
        """
        start_bound, stop_bound = self.presence.boundaries()[0]
        
        jet_origin = self.expiration.jet_origin_concentration()
        dilution = self.dilution_factor()

        total_normed_concentration_diluted = (
            concentration_model.integrated_concentration(start_bound,
                stop_bound)/dilution/
                concentration_model.virus.viral_load_in_sputum
                )
        total_normed_concentration_interpolated = np.interp(
                self.expiration.particle.diameter,
                concentration_model.infected.particle.diameter,
                total_normed_concentration_diluted
                )
        return (jet_origin/dilution * (stop_bound - start_bound)
                ) - total_normed_concentration_interpolated


@dataclass(frozen=True)
class ExposureModel:
    """
    Represents the exposure to a concentration of virions in the air.
    NOTE: the infection probability formula assumes that if the diameter
    is an array, then none of the ventilation parameters, room volume or virus
    decay constant, are arrays as well.
    TODO: implement a check this is the case, in __post_init__
    """
    #: The virus concentration model which this exposure model should consider.
    concentration_model: ConcentrationModel

    #: The list of short-range models which this exposure model should consider.
    short_range: typing.Tuple[ShortRangeModel, ...]

    #: The population of non-infected people to be used in the model.
    exposed: Population

    #: Geographic location population
    geographic_population: int = 0

    #: Geographic location cases
    geographic_cases: int = 0

    #: The number of times the exposure event is repeated (default 1).
    repeats: int = 1

    def long_range_fraction_deposited(self) -> _VectorisedFloat:
        """
        The fraction of particles actually deposited in the respiratory
        tract (over the total number of particles). It depends on the
        particle diameter.
        """
        return self.concentration_model.infected.particle.fraction_deposited(
                    self.concentration_model.evaporation_factor)

    def _long_range_normed_exposure_between_bounds(self, time1: float, time2: float) -> _VectorisedFloat:
        """The number of virions per meter^3 between any two times, normalized 
        by the emission rate of the infected population"""
        exposure = 0.
        for start, stop in self.exposed.presence.boundaries():
            if stop < time1:
                continue
            elif start > time2:
                break
            elif start <= time1 and time2<= stop:
                exposure += self.concentration_model.normed_integrated_concentration(time1, time2)
            elif start <= time1 and stop < time2:
                exposure += self.concentration_model.normed_integrated_concentration(time1, stop)
            elif time1 < start and time2 <= stop:
                exposure += self.concentration_model.normed_integrated_concentration(start, time2)
            elif time1 <= start and stop < time2:
                exposure += self.concentration_model.normed_integrated_concentration(start, stop)
        return exposure

    def concentration(self, time: float) -> _VectorisedFloat:
        """
        Virus exposure concentration, as a function of time.

        It considers the long-range concentration with the
        contribution of the short-range concentration.
        """
        concentration = self.concentration_model.concentration(time)
        for interaction in self.short_range:
            concentration += interaction.short_range_concentration(self.concentration_model, time)
        return concentration

    def long_range_deposited_exposure_between_bounds(self, time1: float, time2: float) -> _VectorisedFloat:
        deposited_exposure = 0.

        emission_rate_per_aerosol = self.concentration_model.infected.emission_rate_per_aerosol_when_present()
        aerosols = self.concentration_model.infected.aerosols()
        f_inf = self.concentration_model.infected.fraction_of_infectious_virus()
        fdep = self.long_range_fraction_deposited()

        diameter = self.concentration_model.infected.particle.diameter

        if not np.isscalar(diameter) and diameter is not None:
            # we compute first the mean of all diameter-dependent quantities
            # to perform properly the Monte-Carlo integration over
            # particle diameters (doing things in another order would
            # lead to wrong results).
            dep_exposure_integrated = np.array(self._long_range_normed_exposure_between_bounds(time1, time2) *
                                                aerosols *
                                                fdep).mean()
        else:
            # in the case of a single diameter or no diameter defined,
            # one should not take any mean at this stage.
            dep_exposure_integrated = self._long_range_normed_exposure_between_bounds(time1, time2)*aerosols*fdep

        # then we multiply by the diameter-independent quantity emission_rate_per_aerosol,
        # and parameters of the vD equation (i.e. BR_k and n_in).
        deposited_exposure += (dep_exposure_integrated * emission_rate_per_aerosol * 
                self.exposed.activity.inhalation_rate * 
                (1 - self.exposed.mask.inhale_efficiency()))
                
    def probability_random_individual(self, cases, population, AB) -> _VectorisedFloat:
        """Probability that a randomly selected individual in a focal population is infected."""
        return cases*AB/population

    def probability_meet_infected_person(self, population, cases, event, x) -> _VectorisedFloat:
        """Probability to meet x infected persons in an event."""
        
        # Ascertainment bias
        AB = 5
        return sct.binom.pmf(x, event, self.probability_random_individual(cases, population, AB))

        # In the end we multiply the final results by the fraction of infectious virus of the vD equation.
        return deposited_exposure * f_inf

    def deposited_exposure_between_bounds(self, time1: float, time2: float) -> _VectorisedFloat:
        """
        The number of virus per m^3 deposited on the respiratory tract
        between any two times.

        Considers a contribution between the short-range and long-range exposures:
        It calculates the deposited exposure given a short-range interaction (if any).
        Then, the deposited exposure given the long-range interactions is added to the
        initial deposited exposure. 
        """
        deposited_exposure = 0.
        for interaction in self.short_range:
            start, stop = interaction.presence.boundaries()[0]
            if stop < time1:
                continue
            elif start > time2:
                break
            elif start <= time1 and time2<= stop:
                start_bound, stop_bound = time1, time2
            elif start <= time1 and stop < time2:
                start_bound, stop_bound = time1, stop
            elif time1 < start and time2 <= stop:
                start_bound, stop_bound = start, time2
            elif time1 <= start and stop < time2:
                start_bound, stop_bound = start, stop
            short_range_exposure = interaction.normed_exposure_between_bounds(self.concentration_model, start_bound, stop_bound)

            fdep = interaction.expiration.particle.fraction_deposited(evaporation_factor=1.0)
            diameter = interaction.expiration.particle.diameter
            
            # Aerosols not considered given the formula for the initial concentration at mouth/nose.
            if diameter is not None and not np.isscalar(diameter):
                # we compute first the mean of all diameter-dependent quantities
                # to perform properly the Monte-Carlo integration over
                # particle diameters (doing things in another order would
                # lead to wrong results).
                deposited_exposure += np.array(short_range_exposure *
                                                fdep).mean()
            else:
                # in the case of a single diameter or no diameter defined,
                # one should not take any mean at this stage.
                deposited_exposure += short_range_exposure*fdep  

            # multiply by the (diameter-independent) inhalation rate
            deposited_exposure *= interaction.activity.inhalation_rate

        # then we multiply by diameter-independent quantities: viral load
        # and fraction of infected virions
        f_inf = self.concentration_model.infected.fraction_of_infectious_virus()
        deposited_exposure *= (f_inf
                * self.concentration_model.virus.viral_load_in_sputum
                )
        # long-range concentration
        deposited_exposure += self.long_range_deposited_exposure_between_bounds(time1, time2)

        return deposited_exposure

    def deposited_exposure(self) -> _VectorisedFloat:
        """
        The number of virus per m^3 deposited on the respiratory tract.
        """
        deposited_exposure = 0.0

        for start, stop in self.exposed.presence.boundaries():
            deposited_exposure += self.deposited_exposure_between_bounds(start, stop)

        return deposited_exposure * self.repeats

    def infection_probability(self) -> _VectorisedFloat:
        # viral dose (vD)
        vD = self.deposited_exposure()

        # oneoverln2 multiplied by ID_50 corresponds to ID_63.
        infectious_dose = oneoverln2 * self.concentration_model.virus.infectious_dose

        # Probability of infection.        
        return (1 - np.exp(-((vD * (1 - self.exposed.host_immunity))/(infectious_dose * 
                self.concentration_model.virus.transmissibility_factor)))) * 100

    def total_probability_rule(self) -> _VectorisedFloat:
        if (self.geographic_population != 0 and self.geographic_cases != 0): 
            sum_probability = 0.0
            # Create an equivalent exposure model but with i infected cases
            total_people = self.concentration_model.infected.number + self.exposed.number
            X = (total_people if total_people < 10 else 10)
            for x in range(1, X):
                exposure_model = nested_replace(
                    self, {'concentration_model.infected.number': x}
                )
                prob_exposed_occupant = exposure_model.infection_probability().mean() / 100
                # By means of a Binomial Distribution
                sum_probability += (prob_exposed_occupant)*self.probability_meet_infected_person(self.geographic_population, self.geographic_cases, self.exposed.number, x)
            return sum_probability * 100
        else:
            return 0

    def expected_new_cases(self) -> _VectorisedFloat:
        prob = self.infection_probability()
        exposed_occupants = self.exposed.number
        return prob * exposed_occupants / 100

    def reproduction_number(self) -> _VectorisedFloat:
        """
        The reproduction number can be thought of as the expected number of
        cases directly generated by one infected case in a population.

        """
        if self.concentration_model.infected.number == 1:
            return self.expected_new_cases()

        # Create an equivalent exposure model but with precisely
        # one infected case.
        single_exposure_model = nested_replace(
            self, {'concentration_model.infected.number': 1}
        )

        return single_exposure_model.expected_new_cases()<|MERGE_RESOLUTION|>--- conflicted
+++ resolved
@@ -37,11 +37,7 @@
 
 import numpy as np
 from scipy.interpolate import interp1d
-<<<<<<< HEAD
-import scipy.integrate
 import scipy.stats as sct
-=======
->>>>>>> c1589a04
 
 if not typing.TYPE_CHECKING:
     from memoization import cached
@@ -1292,18 +1288,7 @@
         deposited_exposure += (dep_exposure_integrated * emission_rate_per_aerosol * 
                 self.exposed.activity.inhalation_rate * 
                 (1 - self.exposed.mask.inhale_efficiency()))
-                
-    def probability_random_individual(self, cases, population, AB) -> _VectorisedFloat:
-        """Probability that a randomly selected individual in a focal population is infected."""
-        return cases*AB/population
-
-    def probability_meet_infected_person(self, population, cases, event, x) -> _VectorisedFloat:
-        """Probability to meet x infected persons in an event."""
         
-        # Ascertainment bias
-        AB = 5
-        return sct.binom.pmf(x, event, self.probability_random_individual(cases, population, AB))
-
         # In the end we multiply the final results by the fraction of infectious virus of the vD equation.
         return deposited_exposure * f_inf
 
@@ -1386,6 +1371,17 @@
         return (1 - np.exp(-((vD * (1 - self.exposed.host_immunity))/(infectious_dose * 
                 self.concentration_model.virus.transmissibility_factor)))) * 100
 
+    def probability_random_individual(self, cases, population, AB) -> _VectorisedFloat:
+        """Probability that a randomly selected individual in a focal population is infected."""
+        return cases*AB/population
+
+    def probability_meet_infected_person(self, population, cases, event, x) -> _VectorisedFloat:
+        """Probability to meet x infected persons in an event."""
+        
+        # Ascertainment bias
+        AB = 5
+        return sct.binom.pmf(x, event, self.probability_random_individual(cases, population, AB))
+
     def total_probability_rule(self) -> _VectorisedFloat:
         if (self.geographic_population != 0 and self.geographic_cases != 0): 
             sum_probability = 0.0
