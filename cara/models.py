--- conflicted
+++ resolved
@@ -676,12 +676,7 @@
     #: The type of expiration that is being emitted whilst doing the activity.
     expiration: _ExpirationBase
 
-<<<<<<< HEAD
     def emission_rate_when_present(self, cn_B: float, cn_L: float) -> _VectorisedFloat:
-=======
-    @method_cache
-    def emission_rate_when_present(self) -> _VectorisedFloat:
->>>>>>> 3f388970
         """
         The emission rate if the infected population is present.
 
