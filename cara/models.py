--- conflicted
+++ resolved
@@ -420,11 +420,7 @@
     #: RNA copies  / mL
     viral_load_in_sputum: _VectorisedFloat
 
-<<<<<<< HEAD
-    #: RNA-copies
-=======
     #: Dose to initiate infection, in RNA copies
->>>>>>> e1d8b3a2
     infectious_dose: _VectorisedFloat
 
     #: Pre-populated examples of Viruses.
