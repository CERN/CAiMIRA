--- conflicted
+++ resolved
@@ -589,14 +589,7 @@
     ejection_factor: typing.Tuple[float, ...]
     particle_sizes: typing.Tuple[float, ...] = (0.8e-4, 1.8e-4, 3.5e-4, 5.5e-4)  # In cm.
 
-<<<<<<< HEAD
-    #: Pre-populated examples of Expiration.
-    types: typing.ClassVar[typing.Dict[str, "Expiration"]]
-
     def aerosols(self, mask: _MaskBase):
-=======
-    def aerosols(self, mask: Mask):
->>>>>>> 0b26a0da
         def volume(diameter):
             return (4 * np.pi * (diameter/2)**3) / 3
         total = 0
