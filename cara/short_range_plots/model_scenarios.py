--- conflicted
+++ resolved
@@ -184,11 +184,7 @@
             infected=mc.InfectedPopulation(
                 number=1,
                 virus=virus_distributions['SARS_CoV_2_OMICRON'],
-<<<<<<< HEAD
-                presence=models.SpecificInterval(((8.5, 12.5),)),
-=======
                 presence=models.SpecificInterval(((8.5, 9.5),)),
->>>>>>> 3acecd15
                 mask=exposure_mask,
                 activity=activity_distributions[activity],
                 expiration=build_expiration(expiration),
