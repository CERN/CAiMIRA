--- conflicted
+++ resolved
@@ -358,11 +358,7 @@
         exposure = np.zeros(self.concentration_model.infected.samples)
 
         for start, stop in self.exposed.presence.boundaries():
-<<<<<<< HEAD
             times = np.arange(start, stop, 0.05)
-=======
-            times = np.arange(start, stop, 0.1)
->>>>>>> 78eb8565
             concentrations = np.asarray([self.concentration_model.concentration(t) for t in times])
             integrals = np.trapz(concentrations, times, axis=0)
             exposure += integrals
@@ -969,15 +965,9 @@
     )
 ) for qid in (100, 60)]
 
-<<<<<<< HEAD
-classroom_model = MCExposureModel(
-    concentration_model=MCConcentrationModel(
-        room=models.Room(volume=160),
-=======
 exposure_models_2 = [MCExposureModel(
     concentration_model=MCConcentrationModel(
         room=models.Room(volume=33),
->>>>>>> 78eb8565
         ventilation=models.SlidingWindow(
             active=models.PeriodicInterval(period=120, duration=10),
             inside_temp=models.PiecewiseConstant((0, 24), (293,)),
@@ -986,25 +976,6 @@
         ),
         infected=MCInfectedPopulation(
             number=1,
-<<<<<<< HEAD
-            presence=models.SpecificInterval(((0, 2), (2.5, 4), (5, 7), (7.5, 9))),
-            masked=False,
-            virus=MCVirus(halflife=1.1, qID=60),
-            expiratory_activity=2,
-            samples=200000,
-            breathing_category=3,
-        )
-    ),
-    exposed=models.Population(
-        number=19,
-        presence=models.SpecificInterval(((0, 2), (2.5, 4), (5, 7), (7.5, 9))),
-        activity=models.Activity.types['Seated'],
-        mask=models.Mask.types['No mask']
-    )
-)
-
-plot_concentration_curve(classroom_model)
-=======
             presence=models.SpecificInterval(((0, 4), (5, 9))),
             masked=True,
             virus=MCVirus(halflife=1.1, qID=qid),
@@ -1022,11 +993,38 @@
     )
 ) for qid in (100, 60)]
 
+classroom_model = MCExposureModel(
+    concentration_model=MCConcentrationModel(
+        room=models.Room(volume=160),
+        ventilation=models.SlidingWindow(
+            active=models.PeriodicInterval(period=120, duration=10),
+            inside_temp=models.PiecewiseConstant((0, 24), (293,)),
+            outside_temp=models.PiecewiseConstant((0, 24), (283,)),
+            window_height=1.6, opening_length=0.6,
+        ),
+        infected=MCInfectedPopulation(
+            number=1,
+            presence=models.SpecificInterval(((0, 2), (2.5, 4), (5, 7), (7.5, 9))),
+            masked=False,
+            virus=MCVirus(halflife=1.1, qID=60),
+            expiratory_activity=2,
+            samples=200000,
+            breathing_category=3,
+        )
+    ),
+    exposed=models.Population(
+        number=19,
+        presence=models.SpecificInterval(((0, 2), (2.5, 4), (5, 7), (7.5, 9))),
+        activity=models.Activity.types['Seated'],
+        mask=models.Mask.types['No mask']
+    )
+)
+
+plot_concentration_curve(classroom_model)
 
 #print(np.mean(exposure_models_2[1].infection_probability()))
 #print(np.mean(exposure_models_2[1].infection_probability()))
 #plot_pi_vs_viral_load([exposure_models[1],exposure_models_2[1]], labels=['B.1.1.7 - Guideline', 'B.1.1.7 - w/o masks'])
->>>>>>> 78eb8565
 
 generate_cdf_curves_vs_qr(masked=False,qid=1000)
 
