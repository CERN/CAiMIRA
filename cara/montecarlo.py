--- conflicted
+++ resolved
@@ -883,7 +883,6 @@
 # print(f"Ratio between R0's:\t\t{np.mean(rs[1]) / np.mean(rs[0])}")
 #
 # compare_infection_probabilities_vs_viral_loads(*exposure_models)
-<<<<<<< HEAD
 #
 #
 # present_model(exposure_models[0].concentration_model)
@@ -902,26 +901,4 @@
 #     plt.xlabel('Percentage probability of infection')
 #     plt.title(f'Probability of infection in baseline case - {"English" if model.concentration_model.infected.qid == 60 else "Original"} variant')
 #     plt.yticks([], [])
-#     plt.show()
-=======
-
-
-present_model(exposure_models[0].concentration_model)
-plot_pi_vs_qid(fixed_vl_exposure_models, labels=['Viral load = $10^{' + str(i) + '}$' for i in range(6, 11)],
-               qid_min=5, qid_max=2000, qid_samples=200)
-
-plot_pi_vs_qid(fixed_vl_exposure_models, labels=['Viral load = $10^{' + str(i) + '}$' for i in range(6, 11)],
-               qid_min=100, qid_max=400, qid_samples=100)
-
-
-plot_pi_vs_viral_load(exposure_models, labels=['Without masks', 'With masks'])
-
-for model in exposure_models:
-    present_model(model.concentration_model, title=f'Model summary - {"English" if model.concentration_model.infected.qid == 60 else "Original"} variant')
-    plt.hist(model.infection_probability(), bins=200)
-    plt.xlabel('Percentage probability of infection')
-    plt.title(f'Probability of infection in baseline case - {"English" if model.concentration_model.infected.qid == 60 else "Original"} variant')
-    plt.yticks([], [])
-    plt.show()
-
->>>>>>> b6e2b7ce
+#     plt.show()