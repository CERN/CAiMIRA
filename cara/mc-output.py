--- conflicted
+++ resolved
@@ -98,13 +98,10 @@
 #                                 title='Shared office scenario',
 #                                 vl_points=200)
 
-<<<<<<< HEAD
-generate_qr_csv('qR_unmasked')
-generate_qr_csv('qr_masked', masked=True)
-=======
 #compare_concentration_curves([classroom_model_no_vent[1], classroom_model[1], classroom_model_with_hepa[1], classroom_model_full_open_multi[1]],
 #                             labels=['Windows closed', 'Windows open (for 10min every 2h)', 'Windows open (for 10min every 2h) + HEPA', 'Multiple windows open (at all times)'],
 #                             colors=['tomato','#1f77b4', 'seagreen', 'limegreen'],
 #                             title='Median concentration of infectious quantum and\ncumulative dose ($\mathrm{qD}$) over exposure time'
 #                             )
->>>>>>> 61a6f296
+generate_qr_csv('qR_unmasked')
+generate_qr_csv('qr_masked', masked=True)