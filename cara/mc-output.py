from cara.montecarlo import *
from cara.model_scenarios import *

classroom_model.infection_probability()
compare_concentration_curves([classroom_model, classroom_model_with_hepa], ['Just window', 'Window and HEPA'])

#print(np.mean(chorale_model.infection_probability()))
#print(np.mean(chorale_model.infection_probability())+np.std(chorale_model.infection_probability()))
#print(np.quantile(chorale_model.infection_probability(),0.8))
#print(np.quantile(chorale_model.infection_probability(),0.90))
#print(np.quantile(chorale_model.infection_probability(),0.1))



<<<<<<< HEAD
#print(np.mean(classroom_model_with_hepa.infection_probability()))

composite_plot_pi_vs_viral_load([shared_office_worst_model[1], shared_office_model[1],shared_office_better_model[1]],
                                labels=['No mask &\nwindows closed', 'Baseline', 'Baseline +\nHEPA filter'],
                                colors=['tomato', '#1f77b4', 'limegreen'],
                                title='',
                                #title='$P(I|qID=60)$ vs $vl$ - Shared office scenario',
                                vl_points=200)
#plot_pi_vs_viral_load([shared_office_model[1]], labels=['Baseline'],title='')
=======
# #print(np.mean(classroom_model_with_hepa.infection_probability()))
# composite_plot_pi_vs_viral_load([shared_office_worst_model[1], shared_office_model[1],shared_office_better_model[1]],
#                                 labels=['No mask &\nwindows closed', 'Baseline', 'Baseline +\nHEPA filter'],
#                                 colors=['tomato', '#1f77b4', 'limegreen'],
#                                 title='$P(I|qID)$ vs $vl$ - Shared office scenario',
#                                 vl_points=200)
#plot_pi_vs_viral_load([shared_office_model[1]], labels=['Baseline, qID=60', 'HEPA, qID=60', 'No mask + windows closed, qID=60'],title='$P(I|qID)$ - Shared office scenario')
>>>>>>> f19d85ae


#generate_cdf_curves_vs_qr(masked=False,qid=1000)

# rs = [model.expected_new_cases() for model in large_population_baselines]
# print(f"R0 - original variant:\t{np.mean(rs[0])}")
# print(f"R0 - english variant:\t{np.mean(rs[1])}")
# print(f"Ratio between R0's:\t\t{np.mean(rs[1]) / np.mean(rs[0])}")
#
# compare_infection_probabilities_vs_viral_loads(*exposure_models)
#
#
#present_model(exposure_models[0].concentration_model)
# plot_pi_vs_qid(fixed_vl_exposure_models, labels=['Viral load = $10^{' + str(i) + '}$' for i in range(6, 11)],
#                qid_min=5, qid_max=2000, qid_samples=200)
#
# plot_pi_vs_qid(fixed_vl_exposure_models, labels=['Viral load = $10^{' + str(i) + '}$' for i in range(6, 11)],
#                qid_min=100, qid_max=400, qid_samples=100)
#
#
# plot_pi_vs_viral_load(exposure_models, labels=['Without masks', 'With masks'])
#
# for model in exposure_models:
#     present_model(model.concentration_model, title=f'Model summary - {"English" if model.concentration_model.infected.qid == 60 else "Original"} variant')
#     plt.hist(model.infection_probability(), bins=200)
#     plt.xlabel('Percentage probability of infection')
#     plt.title(f'Probability of infection in baseline case - {"English" if model.concentration_model.infected.qid == 60 else "Original"} variant')
#     plt.yticks([], [])
#     plt.show()<|MERGE_RESOLUTION|>--- conflicted
+++ resolved
@@ -12,17 +12,6 @@
 
 
 
-<<<<<<< HEAD
-#print(np.mean(classroom_model_with_hepa.infection_probability()))
-
-composite_plot_pi_vs_viral_load([shared_office_worst_model[1], shared_office_model[1],shared_office_better_model[1]],
-                                labels=['No mask &\nwindows closed', 'Baseline', 'Baseline +\nHEPA filter'],
-                                colors=['tomato', '#1f77b4', 'limegreen'],
-                                title='',
-                                #title='$P(I|qID=60)$ vs $vl$ - Shared office scenario',
-                                vl_points=200)
-#plot_pi_vs_viral_load([shared_office_model[1]], labels=['Baseline'],title='')
-=======
 # #print(np.mean(classroom_model_with_hepa.infection_probability()))
 # composite_plot_pi_vs_viral_load([shared_office_worst_model[1], shared_office_model[1],shared_office_better_model[1]],
 #                                 labels=['No mask &\nwindows closed', 'Baseline', 'Baseline +\nHEPA filter'],
@@ -30,7 +19,6 @@
 #                                 title='$P(I|qID)$ vs $vl$ - Shared office scenario',
 #                                 vl_points=200)
 #plot_pi_vs_viral_load([shared_office_model[1]], labels=['Baseline, qID=60', 'HEPA, qID=60', 'No mask + windows closed, qID=60'],title='$P(I|qID)$ - Shared office scenario')
->>>>>>> f19d85ae
 
 
 #generate_cdf_curves_vs_qr(masked=False,qid=1000)
