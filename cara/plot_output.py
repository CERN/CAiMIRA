--- conflicted
+++ resolved
@@ -5,10 +5,6 @@
 viral_loads = np.linspace(2, 12, 600)
 
 #er_means = exposure_model_from_vl_talking(viral_loads)
-<<<<<<< HEAD
-#er_means = exposure_model_from_vl_talking_new_points(viral_loads)
-=======
->>>>>>> 32f9fa0d
 #er_means = exposure_model_from_vl_breathing(viral_loads)
 #er_means = exposure_model_from_vl_talking_new_points(viral_loads)
 #er_means = exposure_model_from_vl_talking_cn(viral_loads)
@@ -20,80 +16,4 @@
 #     thewriter.writeheader()
 #     for i, vl in enumerate(viral_loads):
 #         thewriter.writerow(
-#             {'viral load': 10**vl, 'emission rate': er_means[i]})
-
-
-def fit_function_to_data_points():
-
-    rna_copies = np.array([4.01624,
-                  4.38393,
-                  4.65486,
-                  4.99213,
-                  5.35982,
-                  5.66392,
-                  5.90444,
-                  6.11178,
-                  6.30254,
-                  6.47947,
-                  6.67023,
-                  6.83057,
-                  6.97433,
-                  7.13467,
-                  7.24802,
-                  7.4056,
-                  7.59912,
-                  7.80646,
-                  7.9834,
-                  8.11057,
-                  8.23774,
-                  8.41467,
-                  8.55843,
-                  8.74918,
-                  8.97311,
-                  9.23022,
-                  9.43756,
-                  9.74166,
-                  10.06235,
-                  10.34987,
-                  10.59038,
-                  10.76455,
-                  10.92489])
-
-    r_inf = np.array([0.004036804,
-             0.003189439,
-             0.003189439,
-             0.007288068,
-             0.013790595,
-             0.022835218,
-             0.03258901,
-             0.043190166,
-             0.05392952,
-             0.066083573,
-             0.080077827,
-             0.093079245,
-             0.108626396,
-             0.121773284,
-             0.135622068,
-             0.149616322,
-             0.171666,
-             0.192864676,
-             0.212510456,
-             0.228057606,
-             0.238658763,
-             0.254205913,
-             0.268905699,
-             0.284452849,
-             0.3,
-             0.315547151,
-             0.326995672,
-             0.338444194,
-             0.346641452,
-             0.353143979,
-             0.356391606,
-             0.357242608,
-             0.357242608])
-
-    result = np.polyfit(rna_copies, r_inf, 1)
-    print(result)
-
-fit_function_to_data_points()+#             {'viral load': 10**vl, 'emission rate': er_means[i]})