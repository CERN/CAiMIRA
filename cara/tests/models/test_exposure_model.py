import decimal
import typing

import numpy as np
import numpy.testing
import pytest
from dataclasses import dataclass

from cara import models
from cara.models import ExposureModel
from cara.dataclass_utils import replace


@dataclass(frozen=True)
class KnownConcentrations(models.ConcentrationModel):
    """
    A ConcentrationModel which is based on pre-known exposure concentrations and
    which therefore doesn't need other components. Useful for testing.

    """
    concentration_function: typing.Callable

    def infectious_virus_removal_rate(self, time: float) -> models._VectorisedFloat:
        # very large decay constant -> same as constant concentration
        return 1.e50

    def _concentration_limit(self, time: float) -> models._VectorisedFloat:
        return self.concentration_function(time)

    def state_change_times(self):
        return [0., 24.]

    def _next_state_change(self, time: float):
        return 24.

    def concentration(self, time: float) -> models._VectorisedFloat:  # noqa
        return self.concentration_function(time)


halftime = models.PeriodicInterval(120, 60)
populations = [
    # A simple scalar population.
    models.Population(
        10, halftime, models.Mask.types['Type I'],
        models.Activity.types['Standing'],
    ),
    # A population with some array component for η_inhale.
    models.Population(
        10, halftime, models.Mask(np.array([0.3, 0.35])),
        models.Activity.types['Standing'],
    ),
    # A population with some array component for inhalation_rate.
    models.Population(
        10, halftime, models.Mask.types['Type I'],
        models.Activity(np.array([0.51, 0.57]), 0.57),
    ),
]
dummyRoom = models.Room(50, 0.5)
dummyVentilation = models._VentilationBase()
dummyInfPopulation = models.InfectedPopulation(
    number=1,
    presence=halftime,
    mask=models.Mask.types['Type I'],
    activity=models.Activity.types['Standing'],
    virus=models.Virus.types['SARS_CoV_2_B117'],
    expiration=models.Expiration.types['Talking']
)

def known_concentrations(func):
    return KnownConcentrations(dummyRoom, dummyVentilation, dummyInfPopulation, func)

def known_concentrations(func):
    dummy_room = models.Room(50, 0.5)
    dummy_ventilation = models._VentilationBase()
    dummy_infected_population = models.InfectedPopulation(
        number=1,
        presence=halftime,
        mask=models.Mask.types['Type I'],
        activity=models.Activity.types['Standing'],
        virus=models.Virus.types['SARS_CoV_2_B117'],
        expiration=models.Expiration.types['Talking']
    )
    return KnownConcentrations(dummy_room, dummy_ventilation, dummy_infected_population, func)


@pytest.mark.parametrize(
<<<<<<< HEAD
    "population, cm, f_dep, expected_exposure, expected_cumulated_exposure, expected_probability",[
    [populations[1], known_concentrations(lambda t: 1.2), 1.,
     np.array([14.4, 14.4]), np.array([5.7456, 5.3352]), np.array([99.6803184113, 99.5181053773])],

    [populations[2], known_concentrations(lambda t: 1.2), 1.,
     np.array([14.4, 14.4]), np.array([3.672, 4.104]), np.array([97.4574432074, 98.3493482895])],

    [populations[0], known_concentrations(lambda t: np.array([1.2, 2.4])), 1.,
     np.array([14.4, 28.8]), np.array([4.104, 8.208]), np.array([98.3493482895, 99.9727534893])],

    [populations[1], known_concentrations(lambda t: np.array([1.2, 2.4])), 1.,
     np.array([14.4, 28.8]), np.array([5.7456, 10.6704]), np.array([99.6803184113, 99.9976777757])],

    [populations[0], known_concentrations(lambda t: 2.4), np.array([0.5, 1.]),
     28.8, np.array([4.104, 8.208]), np.array([98.3493482895, 99.9727534893])],
    ])
def test_exposure_model_ndarray(population, cm, f_dep, 
                                expected_exposure, expected_cumulated_exposure, expected_probability):
    model = ExposureModel(cm, population, fraction_deposited = f_dep)
=======
    "population, cm, f_dep, expected_exposure, expected_probability", [
        [populations[1], known_concentrations(lambda t: 36.), 1.,
         np.array([432, 432]), np.array([99.6803184113, 99.5181053773])],

        [populations[2], known_concentrations(lambda t: 36.), 1.,
         np.array([432, 432]), np.array([97.4574432074, 98.3493482895])],

        [populations[0], known_concentrations(lambda t: np.array([36., 72.])), 1.,
         np.array([432, 864]), np.array([98.3493482895, 99.9727534893])],

        [populations[1], known_concentrations(lambda t: np.array([36., 72.])), 1.,
         np.array([432, 864]), np.array([99.6803184113, 99.9976777757])],

        [populations[0], known_concentrations(lambda t: 72.), np.array([0.5, 1.]),
         864, np.array([98.3493482895, 99.9727534893])],
    ])
def test_exposure_model_ndarray(population, cm, f_dep,
                                expected_exposure, expected_probability):
    model = ExposureModel(cm, population, fraction_deposited=f_dep)
>>>>>>> fe04e201
    np.testing.assert_almost_equal(
        model.exposure(), expected_exposure
    )
    np.testing.assert_almost_equal(
        model.infection_probability(), expected_probability, decimal=10
    )
    np.testing.assert_almost_equal(
        model.cumulated_exposure(), expected_cumulated_exposure, decimal=10
    )

    assert isinstance(model.infection_probability(), np.ndarray)
    assert isinstance(model.expected_new_cases(), np.ndarray)
    assert isinstance(model.cumulated_exposure(), np.ndarray)
    assert model.infection_probability().shape == (2,)
    assert model.expected_new_cases().shape == (2,)
    assert model.cumulated_exposure().shape == (2,)


@pytest.mark.parametrize("population", populations)
def test_exposure_model_ndarray_and_float_mix(population):
<<<<<<< HEAD
    cm = known_concentrations(lambda t: 0 if np.floor(t) % 2 else np.array([1.2, 1.2]))
=======
    cm = known_concentrations(
        lambda t: 0. if np.floor(t) % 2 else np.array([1.2, 1.2]))
>>>>>>> fe04e201
    model = ExposureModel(cm, population)

    expected_exposure = np.array([14.4, 14.4])
    np.testing.assert_almost_equal(
        model.exposure(), expected_exposure
    )

    assert isinstance(model.infection_probability(), np.ndarray)
    assert isinstance(model.expected_new_cases(), np.ndarray)


@pytest.mark.parametrize("population", populations)
def test_exposure_model_compare_scalar_vector(population):
    cm_scalar = known_concentrations(lambda t: 1.2)
    cm_array = known_concentrations(lambda t: np.array([1.2, 1.2]))
    model_scalar = ExposureModel(cm_scalar, population)
    model_array = ExposureModel(cm_array, population)
    expected_exposure = 14.4
    np.testing.assert_almost_equal(
        model_scalar.exposure(), expected_exposure
    )
    np.testing.assert_almost_equal(
        model_array.exposure(), np.array([expected_exposure]*2)
    )


@pytest.fixture
def conc_model():
    interesting_times = models.SpecificInterval(
        ([0., 1.], [1.01, 1.02], [12., 24.]),
    )
    always = models.SpecificInterval(((0., 24.), ))
    return models.ConcentrationModel(
        models.Room(25),
        models.AirChange(always, 5),
        models.InfectedPopulation(
            number=1,
            presence=interesting_times,
            mask=models.Mask.types['No mask'],
            activity=models.Activity.types['Seated'],
            virus=models.Virus.types['SARS_CoV_2'],
            expiration=models.Expiration.types['Superspreading event'],
        )
    )


# Expected exposure were computed with a trapezoidal integration, using
# a mesh of 10'000 pts per exposed presence interval.
@pytest.mark.parametrize(
    ["exposed_time_interval", "expected_exposure"],
    [
        [(0., 1.), 266.67176],
        [(1., 1.01), 3.0879539],
        [(1.01, 1.02), 3.00082435],
        [(12., 12.01), 0.095063235],
        [(12., 24.), 3775.65025],
        [(0., 24.), 4097.8494],
    ]
)
def test_exposure_model_integral_accuracy(exposed_time_interval,
                                          expected_exposure, conc_model):
    presence_interval = models.SpecificInterval((exposed_time_interval,))
    population = models.Population(
        10, presence_interval, models.Mask.types['Type I'],
        models.Activity.types['Standing'],
    )
    model = ExposureModel(conc_model, population, fraction_deposited=1.)
    np.testing.assert_allclose(model.exposure(), expected_exposure)


def test_infectious_dose_vectorisation():
    infected_population = models.InfectedPopulation(
        number=1,
        presence=halftime,
        mask=models.Mask.types['Type I'],
        activity=models.Activity.types['Standing'],
        virus=models.SARSCoV2(
            viral_load_in_sputum=1e9,
            infectious_dose=np.array([50, 20, 30]),
        ),
        expiration=models.Expiration.types['Talking']
    )
    cm = known_concentrations(lambda t: 1.2)
    cm = replace(cm, infected=infected_population)

    presence_interval = models.SpecificInterval(((0., 1.),))
    population = models.Population(
        10, presence_interval, models.Mask.types['Type I'],
        models.Activity.types['Standing'],
    )
    model = ExposureModel(cm, population, fraction_deposited=1.0)
    inf_probability = model.infection_probability()
    assert isinstance(inf_probability, np.ndarray)
    assert inf_probability.shape == (3, )<|MERGE_RESOLUTION|>--- conflicted
+++ resolved
@@ -55,19 +55,6 @@
         models.Activity(np.array([0.51, 0.57]), 0.57),
     ),
 ]
-dummyRoom = models.Room(50, 0.5)
-dummyVentilation = models._VentilationBase()
-dummyInfPopulation = models.InfectedPopulation(
-    number=1,
-    presence=halftime,
-    mask=models.Mask.types['Type I'],
-    activity=models.Activity.types['Standing'],
-    virus=models.Virus.types['SARS_CoV_2_B117'],
-    expiration=models.Expiration.types['Talking']
-)
-
-def known_concentrations(func):
-    return KnownConcentrations(dummyRoom, dummyVentilation, dummyInfPopulation, func)
 
 def known_concentrations(func):
     dummy_room = models.Room(50, 0.5)
@@ -84,47 +71,25 @@
 
 
 @pytest.mark.parametrize(
-<<<<<<< HEAD
     "population, cm, f_dep, expected_exposure, expected_cumulated_exposure, expected_probability",[
-    [populations[1], known_concentrations(lambda t: 1.2), 1.,
-     np.array([14.4, 14.4]), np.array([5.7456, 5.3352]), np.array([99.6803184113, 99.5181053773])],
-
-    [populations[2], known_concentrations(lambda t: 1.2), 1.,
-     np.array([14.4, 14.4]), np.array([3.672, 4.104]), np.array([97.4574432074, 98.3493482895])],
-
-    [populations[0], known_concentrations(lambda t: np.array([1.2, 2.4])), 1.,
-     np.array([14.4, 28.8]), np.array([4.104, 8.208]), np.array([98.3493482895, 99.9727534893])],
-
-    [populations[1], known_concentrations(lambda t: np.array([1.2, 2.4])), 1.,
-     np.array([14.4, 28.8]), np.array([5.7456, 10.6704]), np.array([99.6803184113, 99.9976777757])],
-
-    [populations[0], known_concentrations(lambda t: 2.4), np.array([0.5, 1.]),
-     28.8, np.array([4.104, 8.208]), np.array([98.3493482895, 99.9727534893])],
-    ])
-def test_exposure_model_ndarray(population, cm, f_dep, 
-                                expected_exposure, expected_cumulated_exposure, expected_probability):
-    model = ExposureModel(cm, population, fraction_deposited = f_dep)
-=======
-    "population, cm, f_dep, expected_exposure, expected_probability", [
-        [populations[1], known_concentrations(lambda t: 36.), 1.,
-         np.array([432, 432]), np.array([99.6803184113, 99.5181053773])],
-
-        [populations[2], known_concentrations(lambda t: 36.), 1.,
-         np.array([432, 432]), np.array([97.4574432074, 98.3493482895])],
-
-        [populations[0], known_concentrations(lambda t: np.array([36., 72.])), 1.,
-         np.array([432, 864]), np.array([98.3493482895, 99.9727534893])],
-
-        [populations[1], known_concentrations(lambda t: np.array([36., 72.])), 1.,
-         np.array([432, 864]), np.array([99.6803184113, 99.9976777757])],
-
-        [populations[0], known_concentrations(lambda t: 72.), np.array([0.5, 1.]),
-         864, np.array([98.3493482895, 99.9727534893])],
+    [populations[1], known_concentrations(lambda t: 36.), 1.,
+     np.array([432, 432]), np.array([172.368, 160.056]), np.array([99.6803184113, 99.5181053773])],
+
+    [populations[2], known_concentrations(lambda t: 36.), 1.,
+     np.array([432, 432]), np.array([110.16, 123.12]), np.array([97.4574432074, 98.3493482895])],
+
+    [populations[0], known_concentrations(lambda t: np.array([36., 72.])), 1.,
+     np.array([432, 864]), np.array([123.12, 246.24]), np.array([98.3493482895, 99.9727534893])],
+
+    [populations[1], known_concentrations(lambda t: np.array([36., 72.])), 1.,
+     np.array([432, 864]), np.array([172.368, 320.112]), np.array([99.6803184113, 99.9976777757])],
+
+    [populations[0], known_concentrations(lambda t: 72.), np.array([0.5, 1.]),
+     864, np.array([123.12, 246.24]), np.array([98.3493482895, 99.9727534893])],
     ])
 def test_exposure_model_ndarray(population, cm, f_dep,
-                                expected_exposure, expected_probability):
+                                expected_exposure, expected_cumulated_exposure, expected_probability):
     model = ExposureModel(cm, population, fraction_deposited=f_dep)
->>>>>>> fe04e201
     np.testing.assert_almost_equal(
         model.exposure(), expected_exposure
     )
@@ -145,12 +110,8 @@
 
 @pytest.mark.parametrize("population", populations)
 def test_exposure_model_ndarray_and_float_mix(population):
-<<<<<<< HEAD
-    cm = known_concentrations(lambda t: 0 if np.floor(t) % 2 else np.array([1.2, 1.2]))
-=======
     cm = known_concentrations(
         lambda t: 0. if np.floor(t) % 2 else np.array([1.2, 1.2]))
->>>>>>> fe04e201
     model = ExposureModel(cm, population)
 
     expected_exposure = np.array([14.4, 14.4])
