import typing

import numpy as np
import numpy.testing
import pytest
from dataclasses import dataclass

from cara import models
from cara.models import ExposureModel


@dataclass(frozen=True)
class KnownConcentrations(models.ConcentrationModel):
    """
    A ConcentrationModel which is based on pre-known exposure concentrations and
    which therefore doesn't need other components. Useful for testing.

    """
    concentration_function: typing.Callable

    def infectious_virus_removal_rate(self, time: float) -> models._VectorisedFloat:
        # very large decay constant -> same as constant concentration
        return 1.e50

    def _concentration_limit(self, time: float) -> models._VectorisedFloat:
        return self.concentration_function(time)

    def state_change_times(self):
        return [0, 24]

    def _next_state_change(self, time: float):
        return 24

    def concentration(self, time: float) -> models._VectorisedFloat:  # noqa
        return self.concentration_function(time)


halftime = models.PeriodicInterval(120, 60)
populations = [
    # A simple scalar population.
    models.Population(
        10, halftime, models.Mask.types['Type I'],
        models.Activity.types['Standing'],
    ),
    # A population with some array component for η_inhale.
    models.Population(
        10, halftime, models.Mask(np.array([0.3, 0.35])),
        models.Activity.types['Standing'],
    ),
    # A population with some array component for inhalation_rate.
    models.Population(
        10, halftime, models.Mask.types['Type I'],
        models.Activity(np.array([0.51, 0.57]), 0.57),
    ),
]
<<<<<<< HEAD
dummyRoom = models.Room(50, 0.5)
dummyVentilation = models._VentilationBase()
dummyInfPopulation = models.InfectedPopulation(
=======
dummy_room = models.Room(50, 0.5)
dummy_ventilation = models._VentilationBase()
dummy_infected_population = models.InfectedPopulation(
>>>>>>> e1d8b3a2
    number=1,
    presence=halftime,
    mask=models.Mask.types['Type I'],
    activity=models.Activity.types['Standing'],
    virus=models.Virus.types['SARS_CoV_2_B117'],
    expiration=models.Expiration.types['Talking']
)

<<<<<<< HEAD
def known_concentrations(func):
    return KnownConcentrations(dummyRoom, dummyVentilation, dummyInfPopulation, func)


@pytest.mark.parametrize(
    "population, cm, f_dep, expected_exposure, expected_probability",[
    [populations[1], known_concentrations(lambda t: 36), 1.,
     np.array([432, 432]), np.array([99.6803184113, 99.5181053773])], 

    [populations[2], known_concentrations(lambda t: 36), 1.,
     np.array([432, 432]), np.array([97.4574432074, 98.3493482895])],

    [populations[0], known_concentrations(lambda t: np.array([36, 72])), 1.,
     np.array([432, 864]), np.array([98.3493482895, 99.9727534893])],

    [populations[1], known_concentrations(lambda t: np.array([36, 72])), 1.,
     np.array([432, 864]), np.array([99.6803184113, 99.9976777757])],

    [populations[0], known_concentrations(lambda t: 72), np.array([0.5, 1.]),
     864, np.array([98.3493482895, 99.9727534893])],
=======

def known_concentrations(func):
    return KnownConcentrations(dummy_room, dummy_ventilation, dummy_infected_population, func)


@pytest.mark.parametrize(
    "population, cm, f_dep, expected_exposure, expected_probability", [
        [populations[1], known_concentrations(lambda t: 36), 1.,
         np.array([432, 432]), np.array([99.6803184113, 99.5181053773])],

        [populations[2], known_concentrations(lambda t: 36), 1.,
         np.array([432, 432]), np.array([97.4574432074, 98.3493482895])],

        [populations[0], known_concentrations(lambda t: np.array([36, 72])), 1.,
         np.array([432, 864]), np.array([98.3493482895, 99.9727534893])],

        [populations[1], known_concentrations(lambda t: np.array([36, 72])), 1.,
         np.array([432, 864]), np.array([99.6803184113, 99.9976777757])],

        [populations[0], known_concentrations(lambda t: 72), np.array([0.5, 1.]),
         864, np.array([98.3493482895, 99.9727534893])],
>>>>>>> e1d8b3a2
    ])
def test_exposure_model_ndarray(population, cm, f_dep,
                                expected_exposure, expected_probability):
    model = ExposureModel(cm, population, fraction_deposited=f_dep)
    np.testing.assert_almost_equal(
        model.exposure(), expected_exposure
    )
    np.testing.assert_almost_equal(
        model.infection_probability(), expected_probability, decimal=10
    )

    assert isinstance(model.infection_probability(), np.ndarray)
    assert isinstance(model.expected_new_cases(), np.ndarray)
    assert model.infection_probability().shape == (2,)
    assert model.expected_new_cases().shape == (2,)


@pytest.mark.parametrize("population", populations)
def test_exposure_model_ndarray_and_float_mix(population):
<<<<<<< HEAD
    cm = known_concentrations(lambda t: 0 if np.floor(t) % 2 else np.array([1.2, 1.2]))
=======
    cm = known_concentrations(lambda t: 0 if np.floor(t) %
                              2 else np.array([1.2, 1.2]))
>>>>>>> e1d8b3a2
    model = ExposureModel(cm, population)

    expected_exposure = np.array([14.4, 14.4])
    np.testing.assert_almost_equal(
        model.exposure(), expected_exposure
    )

    assert isinstance(model.infection_probability(), np.ndarray)
    assert isinstance(model.expected_new_cases(), np.ndarray)


@pytest.mark.parametrize("population", populations)
def test_exposure_model_compare_scalar_vector(population):
    cm_scalar = known_concentrations(lambda t: 1.2)
    cm_array = known_concentrations(lambda t: np.array([1.2, 1.2]))
    model_scalar = ExposureModel(cm_scalar, population)
    model_array = ExposureModel(cm_array, population)
    expected_exposure = 14.4
    np.testing.assert_almost_equal(
        model_scalar.exposure(), expected_exposure
    )
    np.testing.assert_almost_equal(
        model_array.exposure(), np.array([expected_exposure]*2)
    )


@pytest.fixture
def conc_model():
    interesting_times = models.SpecificInterval(
        ([0, 1], [1.01, 1.02], [12, 24]))
    always = models.SpecificInterval(((0, 24),))
    return models.ConcentrationModel(
        models.Room(25),
        models.AirChange(always, 5),
        models.InfectedPopulation(
            number=1,
            presence=interesting_times,
            mask=models.Mask.types['No mask'],
            activity=models.Activity.types['Seated'],
            virus=models.Virus.types['SARS_CoV_2'],
            expiration=models.Expiration.types['Superspreading event'],
        )
    )

# expected exposure were computed with a trapezoidal integration, using
# a mesh of 10'000 pts per exposed presence interval.
<<<<<<< HEAD
@pytest.mark.parametrize("exposed_time_interval, expected_exposure", [
        [(0, 1), 266.67176],
        [(1, 1.01), 3.0879539],
        [(1.01, 1.02), 3.00082435],
        [(12, 12.01), 0.095063235],
        [(12, 24), 3775.65025],
        [(0, 24), 4097.8494],
    ]
=======


@pytest.mark.parametrize("exposed_time_interval, expected_exposure", [
    [(0, 1), 266.67176],
    [(1, 1.01), 3.0879539],
    [(1.01, 1.02), 3.00082435],
    [(12, 12.01), 0.095063235],
    [(12, 24), 3775.65025],
    [(0, 24), 4097.8494],
]
>>>>>>> e1d8b3a2
)
def test_exposure_model_integral_accuracy(exposed_time_interval,
                                          expected_exposure, conc_model):
    presence_interval = models.SpecificInterval((exposed_time_interval,))
    population = models.Population(
        10, presence_interval, models.Mask.types['Type I'],
        models.Activity.types['Standing'],
    )
    model = ExposureModel(conc_model, population, fraction_deposited=1.)
    np.testing.assert_allclose(model.exposure(), expected_exposure)

<<<<<<< HEAD
def test_infectious_dose_vectorisation():
    infPopulation = models.InfectedPopulation(
=======

def test_infectious_dose_vectorisation():
    infected_population = models.InfectedPopulation(
>>>>>>> e1d8b3a2
        number=1,
        presence=halftime,
        mask=models.Mask.types['Type I'],
        activity=models.Activity.types['Standing'],
<<<<<<< HEAD
        virus = models.SARSCoV2(
=======
        virus=models.SARSCoV2(
>>>>>>> e1d8b3a2
            viral_load_in_sputum=1e9,
            infectious_dose=np.array([50, 20, 30]),
        ),
        expiration=models.Expiration.types['Talking']
    )
<<<<<<< HEAD
    cm = KnownConcentrations(dummyRoom, dummyVentilation, infPopulation, lambda t: 1.2)
=======
    cm = KnownConcentrations(
        dummy_room, dummy_ventilation, infected_population, lambda t: 1.2)
>>>>>>> e1d8b3a2

    presence_interval = models.SpecificInterval(((0, 1),))
    population = models.Population(
        10, presence_interval, models.Mask.types['Type I'],
        models.Activity.types['Standing'],
    )
    model = ExposureModel(cm, population, fraction_deposited=1.0)
    inf_probability = model.infection_probability()
    assert isinstance(inf_probability, np.ndarray)
    assert inf_probability.shape == (3, )<|MERGE_RESOLUTION|>--- conflicted
+++ resolved
@@ -53,15 +53,9 @@
         models.Activity(np.array([0.51, 0.57]), 0.57),
     ),
 ]
-<<<<<<< HEAD
-dummyRoom = models.Room(50, 0.5)
-dummyVentilation = models._VentilationBase()
-dummyInfPopulation = models.InfectedPopulation(
-=======
 dummy_room = models.Room(50, 0.5)
 dummy_ventilation = models._VentilationBase()
 dummy_infected_population = models.InfectedPopulation(
->>>>>>> e1d8b3a2
     number=1,
     presence=halftime,
     mask=models.Mask.types['Type I'],
@@ -70,28 +64,6 @@
     expiration=models.Expiration.types['Talking']
 )
 
-<<<<<<< HEAD
-def known_concentrations(func):
-    return KnownConcentrations(dummyRoom, dummyVentilation, dummyInfPopulation, func)
-
-
-@pytest.mark.parametrize(
-    "population, cm, f_dep, expected_exposure, expected_probability",[
-    [populations[1], known_concentrations(lambda t: 36), 1.,
-     np.array([432, 432]), np.array([99.6803184113, 99.5181053773])], 
-
-    [populations[2], known_concentrations(lambda t: 36), 1.,
-     np.array([432, 432]), np.array([97.4574432074, 98.3493482895])],
-
-    [populations[0], known_concentrations(lambda t: np.array([36, 72])), 1.,
-     np.array([432, 864]), np.array([98.3493482895, 99.9727534893])],
-
-    [populations[1], known_concentrations(lambda t: np.array([36, 72])), 1.,
-     np.array([432, 864]), np.array([99.6803184113, 99.9976777757])],
-
-    [populations[0], known_concentrations(lambda t: 72), np.array([0.5, 1.]),
-     864, np.array([98.3493482895, 99.9727534893])],
-=======
 
 def known_concentrations(func):
     return KnownConcentrations(dummy_room, dummy_ventilation, dummy_infected_population, func)
@@ -113,7 +85,6 @@
 
         [populations[0], known_concentrations(lambda t: 72), np.array([0.5, 1.]),
          864, np.array([98.3493482895, 99.9727534893])],
->>>>>>> e1d8b3a2
     ])
 def test_exposure_model_ndarray(population, cm, f_dep,
                                 expected_exposure, expected_probability):
@@ -133,12 +104,8 @@
 
 @pytest.mark.parametrize("population", populations)
 def test_exposure_model_ndarray_and_float_mix(population):
-<<<<<<< HEAD
-    cm = known_concentrations(lambda t: 0 if np.floor(t) % 2 else np.array([1.2, 1.2]))
-=======
     cm = known_concentrations(lambda t: 0 if np.floor(t) %
                               2 else np.array([1.2, 1.2]))
->>>>>>> e1d8b3a2
     model = ExposureModel(cm, population)
 
     expected_exposure = np.array([14.4, 14.4])
@@ -185,16 +152,6 @@
 
 # expected exposure were computed with a trapezoidal integration, using
 # a mesh of 10'000 pts per exposed presence interval.
-<<<<<<< HEAD
-@pytest.mark.parametrize("exposed_time_interval, expected_exposure", [
-        [(0, 1), 266.67176],
-        [(1, 1.01), 3.0879539],
-        [(1.01, 1.02), 3.00082435],
-        [(12, 12.01), 0.095063235],
-        [(12, 24), 3775.65025],
-        [(0, 24), 4097.8494],
-    ]
-=======
 
 
 @pytest.mark.parametrize("exposed_time_interval, expected_exposure", [
@@ -205,7 +162,6 @@
     [(12, 24), 3775.65025],
     [(0, 24), 4097.8494],
 ]
->>>>>>> e1d8b3a2
 )
 def test_exposure_model_integral_accuracy(exposed_time_interval,
                                           expected_exposure, conc_model):
@@ -217,34 +173,21 @@
     model = ExposureModel(conc_model, population, fraction_deposited=1.)
     np.testing.assert_allclose(model.exposure(), expected_exposure)
 
-<<<<<<< HEAD
-def test_infectious_dose_vectorisation():
-    infPopulation = models.InfectedPopulation(
-=======
 
 def test_infectious_dose_vectorisation():
     infected_population = models.InfectedPopulation(
->>>>>>> e1d8b3a2
         number=1,
         presence=halftime,
         mask=models.Mask.types['Type I'],
         activity=models.Activity.types['Standing'],
-<<<<<<< HEAD
-        virus = models.SARSCoV2(
-=======
         virus=models.SARSCoV2(
->>>>>>> e1d8b3a2
             viral_load_in_sputum=1e9,
             infectious_dose=np.array([50, 20, 30]),
         ),
         expiration=models.Expiration.types['Talking']
     )
-<<<<<<< HEAD
-    cm = KnownConcentrations(dummyRoom, dummyVentilation, infPopulation, lambda t: 1.2)
-=======
     cm = KnownConcentrations(
         dummy_room, dummy_ventilation, infected_population, lambda t: 1.2)
->>>>>>> e1d8b3a2
 
     presence_interval = models.SpecificInterval(((0, 1),))
     population = models.Population(
