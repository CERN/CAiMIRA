--- conflicted
+++ resolved
@@ -97,11 +97,7 @@
     # expected r0 was computed with a trapezoidal integration, using
     # a mesh of 100'000 pts per exposed presence interval.
     r0 = baseline_exposure_model.reproduction_number()
-<<<<<<< HEAD
-    npt.assert_allclose(r0, 776.9419902161412)
-=======
     npt.assert_allclose(r0, 776.941990)
->>>>>>> 7e61cc33
 
 
 def test_periodic_window(baseline_periodic_window, baseline_room):
@@ -244,11 +240,8 @@
             activity=models.Activity.types['Light activity'],
             known_individual_emission_rate=970 * 50,
             host_immunity=0,
-<<<<<<< HEAD
             short_range_presence=[],
             short_range_activities=[],
-=======
->>>>>>> 7e61cc33
         ),
         evaporation_factor=0.3,
     )
@@ -272,11 +265,8 @@
             activity=models.Activity.types['Light activity'],
             known_individual_emission_rate=970 * 50,
             host_immunity=0.,
-<<<<<<< HEAD
             short_range_presence=[],
             short_range_activities=[],
-=======
->>>>>>> 7e61cc33
         ),
         evaporation_factor=0.3,
     )
@@ -307,11 +297,8 @@
             activity=models.Activity.types['Light activity'],
             known_individual_emission_rate=970 * 50,
             host_immunity=0.,
-<<<<<<< HEAD
             short_range_presence=[],
             short_range_activities=[],
-=======
->>>>>>> 7e61cc33
         ),
         evaporation_factor=0.3,
     )
